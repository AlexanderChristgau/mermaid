--- conflicted
+++ resolved
@@ -1,10 +1,7 @@
-<<<<<<< HEAD
 from __future__ import print_function
 from builtins import str
 from builtins import range
-=======
-
->>>>>>> 4f01943a
+
 import set_pyreg_paths
 import multiprocessing as mp
 
