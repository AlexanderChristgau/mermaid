{
    "compute": {
        "CUDA_ON": true,
<<<<<<< HEAD
        "MATPLOTLIB_AGG": false, 
=======
        "MATPLOTLIB_AGG": true,
>>>>>>> 07baba63
        "USE_FLOAT16": false, 
        "nr_of_threads": 16
    }
}<|MERGE_RESOLUTION|>--- conflicted
+++ resolved
@@ -1,11 +1,7 @@
 {
     "compute": {
         "CUDA_ON": true,
-<<<<<<< HEAD
-        "MATPLOTLIB_AGG": false, 
-=======
         "MATPLOTLIB_AGG": true,
->>>>>>> 07baba63
         "USE_FLOAT16": false, 
         "nr_of_threads": 16
     }
