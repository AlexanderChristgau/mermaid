"""
Various utility functions.

.. todo::
    Reorganize this package in a more meaningful way.
"""
from __future__ import print_function
from __future__ import absolute_import
# TODO
#
# from builtins import str
# from builtins import range
import torch
from torch.nn.parameter import Parameter
from torch.autograd import Variable
from .libraries.modules.stn_nd import STN_ND_BCXYZ
from .data_wrapper import AdaptVal
from .data_wrapper import MyTensor
from . import smoother_factory as sf
from .data_wrapper import USE_CUDA

import numpy as np
from . import finite_differences as fd
import torch.nn as nn
import torch.nn.init as init
from . import external_variable as EV

from . import module_parameters as pars

from .spline_interpolation import SplineInterpolation_ND_BCXYZ

import os

try:
    from .libraries.functions.nn_interpolation import get_nn_interpolation
except ImportError:
    print('WARNING: nn_interpolation could not be imported (only supported in CUDA at the moment), some functionality may not be available.')


def my_hasnan(x):
    return (x != x).any()


def create_symlink_with_correct_ext(sf,tf):
    abs_s = os.path.abspath(sf)
    ext_s = os.path.splitext(abs_s)[1]

    abs_t = os.path.abspath(tf)
    root_t,ext_t = os.path.splitext(abs_t)

    abs_t_with_right_ext = root_t + ext_s

    if os.path.isfile(abs_t_with_right_ext):
        if os.path.samefile(abs_s,abs_t_with_right_ext):
            # nothing to do here, these are already the same file
            return
        else:
            os.remove(abs_t_with_right_ext)

    # now we can do the symlink
    os.symlink(abs_s,abs_t_with_right_ext)


def combine_dict(d1,d2):
    """
    Creates a dictionary which has entries from both of them

    :param d1: dictionary 1
    :param d2: dictionary 2
    :return: resulting dictionary
    """
    d = d1.copy()
    d.update(d2)
    return d


def get_parameter_list_from_parameter_dict(pd):
    """
    Takes a dictionary which contains key value pairs for model parameters and converts it into a list of parameters that can
    be used as an input to an optimizer.

    :param pd: parameter dictionary
    :return: list of parameters
    """
    pl = []
    for key in pd:
        pl.append(pd[key])
    return pl


def get_parameter_list_and_par_to_name_dict_from_parameter_dict(pd):
    """
    Same as get_parameter_list_from_parameter_dict; but also returns a dictionary which keeps track of the keys based on memory id

    :param pd: parameter dictionary
    :return: tuple of (parameter_list,name_dictionary)
    """

    par_to_name_dict = dict()
    pl = []
    for key in pd:
        pl.append(pd[key])
        par_to_name_dict[pd[key]] = key
    return pl,par_to_name_dict


def remove_infs_from_variable(v):
    # 32 - bit floating point: torch.FloatTensor, torch.cuda.FloatTensor
    # 64 - bit floating point: torch.DoubleTensor, torch.cuda.DoubleTensor
    # 16 - bit floating point: torch.HalfTensor, torch.cuda.HalfTensor

    # todo: maybe find a cleaner way of handling this
    # this is to make sure that subsequent sums work (hence will be smaller than it could be,
    # but values of this size should not occur in practice anyway
    sz = v.size()
    reduction_factor = np.prod(np.array(sz))
    condition = True

    if  type(v.data) ==torch.cuda.FloatTensor or v.data.dtype==torch.float32: #########################################################
        return torch.clamp(v,
                           min=(np.asscalar(np.finfo('float32').min))/reduction_factor,
                           max=(np.asscalar(np.finfo('float32').max))/reduction_factor)
    elif v.data.dtype==torch.DoubleTensor or type(v.data)==torch.cuda.DoubleTensor:
        return torch.clamp(v,
                           min=(np.asscalar(np.finfo('float64').min))/reduction_factor,
                           max=(np.asscalar(np.finfo('float64').max))/reduction_factor)
    elif v.data.dtype==torch.HalfTensor or type(v.data)==torch.cuda.HalfTensor:
        return torch.clamp(v,
                           min=(np.asscalar(np.finfo('float16').min))/reduction_factor,
                           max=(np.asscalar(np.finfo('float16').max))/reduction_factor)
    else:
        raise ValueError('Unknown data type: ' + str( type(v.data)))


def lift_to_dimension(A,dim):
    """
    Creates a view of A of dimension dim (by adding dummy dimensions if necessary).
    Assumes a numpy array as input

    :param A: numpy array
    :param dim: desired dimension of view
    :return: returns view of A of appropriate dimension
    """

    current_dim = len(A.shape)
    if current_dim>dim:
        raise ValueError('Can only add dimensions, but not remove them')

    if current_dim==dim:
        return A
    else:
        return A.reshape([1]*(dim-current_dim)+list(A.shape))

def get_dim_of_affine_transform(Ab):
    """
    Returns the number of dimensions corresponding to an affine transformation  of the form y=Ax+b
    stored in a column vector. For A =[a1,a2,a3] the parameter vector is simply [a1;a2;a3;b], i.e.,
    all columns stacked on top of each other
    :param Ab: parameter vector
    :return: dimensionality of transform (1,2,or 3)
    """
    nr = len(Ab)
    if nr==2:
        return 1
    elif nr==6:
        return 2
    elif nr==12:
        return 3
    else:
        raise ValueError('Only supports dimensions 1, 2, and 3.')

def set_affine_transform_to_identity(Ab):
    """
    Sets the affine transformation as given by the column vector Ab to the identity transform.
    :param Ab: Affine parameter vector (will be overwritten with the identity transform)
    :return: n/a
    """
    dim = get_dim_of_affine_transform(Ab)

    if dim==1:
        Ab.zero_()
        Ab[0]=1.
    elif dim==2:
        Ab.zero_()
        Ab[0]=1.
        Ab[3]=1.
    elif dim==3:
        Ab.zero_()
        Ab[0]=1.
        Ab[4]=1.
        Ab[8]=1.
    else:
        raise ValueError('Only supports dimensions 1, 2, and 3.')

def set_affine_transform_to_identity_multiN(Ab):
    """
    Set the affine transforms to the identity (in the case of arbitrary batch size)
    :param Ab: Parameter vectors Bxpars (batch size x parameter vector); will be overwritten with identity transforms
    :return: n/a
    """
    sz = Ab.size()
    nrOfImages = sz[0]
    for nrI in range(nrOfImages):
        set_affine_transform_to_identity(Ab[nrI,:])

def get_inverse_affine_param(Ab):
    """
    the input should be B*pars,
    C(Ax+b)+d = CAx+Cb+d=x
    C= inv(A), d = -Cb

    :param Ab:
    :return:
    """

    dim =0
    if Ab.shape[1]==2:
        dim = 1
    elif Ab.shape[1]==6:
        dim = 2
    elif Ab.shape[1]==12:
        dim = 3

    if dim not in [1,2,3]:
        raise ValueError('Only supports dimensions 1, 2, and 3.')
    Ab = Ab.view(Ab.shape[0],dim+1,dim).transpose(1,2)
    Ab_inv = torch.zeros_like(Ab)
    for n in range(Ab.shape[0]):
        tm_inv = torch.inverse(Ab[n,:,:dim])
        Ab_inv[n,:,:dim] = tm_inv
        Ab_inv[n,:,dim] = - torch.matmul(tm_inv, Ab[n,:,dim])
    inv_affine_param = Ab_inv.transpose(1,2).contiguous().view(Ab.shape[0],-1)
    return inv_affine_param

def update_affine_param(Ab,Cd):
    """
    the input should be B*pars,
    C(Ax+b)+d = CAx+Cb+d

    :param Ab:
    :return:
    """

    dim =0
    if Ab.shape[1]==2:
        dim = 1
    elif Ab.shape[1]==6:
        dim = 2
    elif Ab.shape[1]==12:
        dim = 3

    if dim not in [1,2,3]:
        raise ValueError('Only supports dimensions 1, 2, and 3.')
    Ab = Ab.view(Ab.shape[0],dim+1,dim).transpose(1,2)
    Cd = Cd.view(Cd.shape[0],dim+1,dim).transpose(1,2)
    updated_param = torch.zeros_like(Ab)
    for n in range(Ab.shape[0]):
        tm_param = torch.matmul(Cd[n,:,:dim],Ab[n,:,:dim])
        updated_param[n,:,:dim] = tm_param
        updated_param[n,:,dim] = torch.matmul(Cd[n,:,:dim], Ab[n,:,dim]) +Cd[n,:,dim]
        updated_param = updated_param.transpose(1,2).contiguous().view(Ab.shape[0],-1)
    return updated_param

def apply_affine_transform_to_map(Ab,phi):
    """
    Applies an affine transform to a map
    :param Ab: affine transform parameter column vector
    :param phi: map; format nrCxXxYxZ (nrC corresponds to dimension)
    :return: returns transformed map
    """
    sz = phi.size()
    nrOfChannels = sz[0]

    dim = len(sz) - 1
    if dim not in [1,2,3]:
        raise ValueError('Only supports dimensions 1, 2, and 3.')

    phiR = MyTensor(sz).zero_().type_as(phi)

    if dim == 1:
        phiR = phi * Ab[0] + Ab[1]
    elif dim == 2:
        phiR[0, ...] = Ab[0] * phi[0, ...] + Ab[2] * phi[1, ...] + Ab[4]  # a_11x+a_21y+b1
        phiR[1, ...] = Ab[1] * phi[0, ...] + Ab[3] * phi[1, ...] + Ab[5]  # a_12x+a_22y+b2
    elif dim == 3:
        phiR[0, ...] = Ab[0] * phi[0, ...] + Ab[3] * phi[1, ...] + Ab[6] * phi[2, ...] + Ab[9]
        phiR[1, ...] = Ab[1] * phi[0, ...] + Ab[4] * phi[1, ...] + Ab[7] * phi[2, ...] + Ab[10]
        phiR[2, ...] = Ab[2] * phi[0, ...] + Ab[5] * phi[1, ...] + Ab[8] * phi[2, ...] + Ab[11]
    else:
        raise ValueError('Only supports dimensions 1, 2, and 3.')

    return phiR

def apply_affine_transform_to_map_multiNC(Ab,phi):
    """
    Applies an affine transform to maps (for arbitrary batch size)
    :param Ab: affine transform parameter column vectors (batchSize x parameter vector)
    :param phi: maps; format batchxnrCxXxYxZ (nrC corresponds to dimension)
    :return: returns transformed maps
    """
    sz = phi.size()
    dim = get_dim_of_affine_transform(Ab[0,:])
    nrOfImages = Ab.size()[0]
    if nrOfImages != sz[0]:
        raise ValueError('Incompatible number of affine transforms')
    if dim != len(sz)-2:
        raise ValueError('Incompatible number of affine transforms')

    phiR = MyTensor(sz).zero_().type_as(phi)
    for nrI in range(nrOfImages):
        phiR[nrI,...] = apply_affine_transform_to_map(Ab[nrI,:],phi[nrI,...])

    return phiR

def compute_normalized_gaussian(X, mu, sig):
    """
    Computes a normalized Gaussian

    :param X: map with coordinates at which to evaluate
    :param mu: array indicating the mean
    :param sig: array indicating the standard deviations for the different dimensions
    :return: normalized Gaussian
    """
    dim = len(mu)
    if dim==1:
        g = np.exp(-np.power(X[0,:]-mu[0],2.)/(2*np.power(sig[0],2.)))
        g = g/g.sum()
        return g
    elif dim==2:
        g = np.exp(-np.power(X[0,:,:]-mu[0],2.)/(2*np.power(sig[0],2.))
                   - np.power(X[1,:, :] - mu[1], 2.) / (2 * np.power(sig[1], 2.)))
        g = g/g.sum()
        return g
    elif dim==3:
        g = np.exp(-np.power(X[0,:, :, :] - mu[0], 2.) / (2 * np.power(sig[0], 2.))
                   -np.power(X[1,:, :, :] - mu[1], 2.) / (2 * np.power(sig[1], 2.))
                   -np.power(X[2,:, :, :] - mu[2], 2.) / (2 * np.power(sig[2], 2.)))
        g = g / g.sum()
        return g
    else:
        raise ValueError('Can only compute Gaussians in dimensions 1-3')


def _compute_warped_image_multiNC_1d(I0, phi, spacing, spline_order,zero_boundary=False,use_01_input=True):

    if spline_order not in [0,1,2,3,4,5,6,7,8,9]:
        raise ValueError('Currently only orders 0 to 9 are supported')
    if spline_order==0:
        stn = STN_ND_BCXYZ(spacing,zero_boundary,use_bilinear=False,use_01_input=use_01_input)
    elif spline_order==1:
        stn = STN_ND_BCXYZ(spacing,zero_boundary,use_bilinear=True,use_01_input=use_01_input)
    else:
        stn = SplineInterpolation_ND_BCXYZ(spacing, spline_order)

    I1_warped = stn(I0, phi)

    return I1_warped

def _compute_warped_image_multiNC_2d(I0, phi, spacing, spline_order,zero_boundary=False,use_01_input=True):

    if spline_order not in [0,1,2,3,4,5,6,7,8,9]:
        raise ValueError('Currently only orders 0 to 9 are supported')
    if spline_order==0:
        stn = STN_ND_BCXYZ(spacing,zero_boundary,use_bilinear=False,use_01_input=use_01_input)
    elif spline_order==1:
        stn = STN_ND_BCXYZ(spacing,zero_boundary,use_bilinear=True,use_01_input=use_01_input)
    else:
        stn = SplineInterpolation_ND_BCXYZ(spacing, spline_order)

    I1_warped = stn(I0, phi)

    return I1_warped

def _compute_warped_image_multiNC_3d(I0, phi, spacing, spline_order,zero_boundary=False,use_01_input=True):

    if spline_order not in [0,1,2,3,4,5,6,7,8,9]:
        raise ValueError('Currently only orders 0 to 9 are supported')
    if spline_order==0:
        #return get_warped_label_map(I0,phi,spacing)
        stn = STN_ND_BCXYZ(spacing,zero_boundary,use_bilinear=False,use_01_input=use_01_input)
    elif spline_order==1:
        stn = STN_ND_BCXYZ(spacing,zero_boundary,use_bilinear=True,use_01_input=use_01_input)
    else:
        stn = SplineInterpolation_ND_BCXYZ(spacing,spline_order)

    I1_warped = stn(I0, phi)

    return I1_warped


def compute_warped_image(I0,phi,spacing,spline_order,zero_boundary=False,use_01_input=True):
    """
    Warps image.

    :param I0: image to warp, image size XxYxZ
    :param phi: map for the warping, size dimxXxYxZ
    :param spacing: image spacing [dx,dy,dz]
    :return: returns the warped image of size XxYxZ
    """

    # implements this by creating a different view (effectively adding dimensions)
    Iw = compute_warped_image_multiNC(I0.view(torch.Size([1, 1]+ list(I0.size()))),
                                        phi.view(torch.Size([1]+ list(phi.size()))),spacing,spline_order,zero_boundary,use_01_input)
    return Iw.view(I0.size())

def compute_warped_image_multiNC(I0, phi, spacing, spline_order,zero_boundary=False,use_01_input=True):
    """
    Warps image.

    :param I0: image to warp, image size BxCxXxYxZ
    :param phi: map for the warping, size BxdimxXxYxZ
    :param spacing: image spacing [dx,dy,dz]
    :return: returns the warped image of size BxCxXxYxZ
    """

    dim = I0.dim()-2
    if dim == 1:
        return _compute_warped_image_multiNC_1d(I0, phi, spacing, spline_order,zero_boundary,use_01_input=use_01_input)
    elif dim == 2:
        return _compute_warped_image_multiNC_2d(I0, phi, spacing, spline_order,zero_boundary,use_01_input=use_01_input)
    elif dim == 3:
        return _compute_warped_image_multiNC_3d(I0, phi, spacing, spline_order,zero_boundary,use_01_input=use_01_input)
    else:
        raise ValueError('Images can only be warped in dimensions 1 to 3')


def _get_low_res_spacing_from_spacing(spacing, sz, lowResSize):
    """
    Computes spacing for the low-res parameterization from image spacing
    :param spacing: image spacing
    :param sz: size of image
    :param lowResSize: size of low re parameterization
    :return: returns spacing of low res parameterization
    """
    #todo: check that this is the correct way of doing it
    return spacing * (np.array(sz[2::])-1) / (np.array(lowResSize[2::])-1)

def _get_low_res_size_from_size(sz, factor):
    """
    Returns the corresponding low-res size from a (high-res) sz
    :param sz: size (high-res)
    :param factor: low-res factor (needs to be <1)
    :return: low res size
    """
    if (factor is None) or (factor>=1):
        print('WARNING: Could not compute low_res_size as factor was ' + str( factor ))
        return np.array(sz)
    else:
        lowResSize = np.array(sz)
        lowResSize[2::] = (np.ceil((np.array(sz[2::]) * factor))).astype('int16')

        return lowResSize

def _compute_low_res_image(I,spacing,low_res_size,spline_order):
    import mermaid.image_sampling as IS
    sampler = IS.ResampleImage()
    low_res_image, _ = sampler.downsample_image_to_size(I, spacing, low_res_size[2::],spline_order)
    return low_res_image

def individual_parameters_to_model_parameters(ind_pars):
    model_pars = dict()

    if type(ind_pars)==type(dict()):
        # should already be in the right format
        model_pars = ind_pars
    else:
        # if ind_pars is not a dictionary assume that they come from the optimizer
        # (i.e., list and each list element has a dictionary with keys 'name' and 'model_params'
        for par in ind_pars:
            model_pars[par['name']] = par['model_params']

    return model_pars


def compute_vector_momentum_from_scalar_momentum_multiNC(lam, I, sz, spacing):
    """
    Computes the vector momentum from the scalar momentum: :math:`m=\\lambda\\nabla I`

    :param lam: scalar momentum, BxCxXxYxZ
    :param I: image, BxCxXxYxZ
    :param sz: size of image
    :param spacing: spacing of image
    :return: returns the vector momentum
    """
    nrOfI = sz[0] # number of images
    m = create_ND_vector_field_variable_multiN(sz[2::], nrOfI)  # attention that the second dimension here is image dim, not nrOfC
    nrOfC = sz[1]
    for c in range(nrOfC): # loop over all the channels and add the results
        m = m + compute_vector_momentum_from_scalar_momentum_multiN(lam[:,c, ...], I[:,c, ...], nrOfI, sz[2::], spacing)
    return m


def compute_vector_momentum_from_scalar_momentum_multiN(lam, I, nrOfI, sz, spacing):
    """
    Computes the vector momentum from the scalar momentum: :math:`m=\\lambda\\nabla I`

    :param lam: scalar momentum, batchxXxYxZ
    :param I: image, batchXxYxZ
    :param sz: size of image
    :param spacing: spacing of image
    :return: returns the vector momentum
    """
    fdt = fd.FD_torch(spacing)
    dim = len(sz)
    m = create_ND_vector_field_variable_multiN(sz, nrOfI)
    if dim==1:
        m[:,0,:] = fdt.dXc(I)*lam
    elif dim==2:
        m[:,0,:,:] = fdt.dXc(I)*lam
        m[:,1,:,:] = fdt.dYc(I)*lam
    elif dim==3:
        m[:,0,:,:,:] = fdt.dXc(I)*lam
        m[:,1,:,:,:] = fdt.dYc(I)*lam
        m[:,2,:,:,:] = fdt.dZc(I)*lam
    else:
        raise ValueError('Can only convert scalar to vector momentum in dimensions 1-3')
    return m

def create_ND_vector_field_variable_multiN(sz, nrOfI=1):
    """
    Create vector field torch Variable of given size

    :param sz: just the spatial sizes (e.g., [5] in 1D, [5,10] in 2D, [5,10,10] in 3D)
    :param nrOfI: number of images
    :return: returns vector field of size nrOfIxdimxXxYxZ
    """
    dim = len(sz)
    csz = np.array(sz) # just to make sure it is a numpy array
    csz = np.array([nrOfI,dim]+list(csz))
    return MyTensor(*(csz.tolist())).normal_(0.,1e-7)

def create_ND_vector_field_variable(sz):
    """
    Create vector field torch Variable of given size

    :param sz: just the spatial sizes (e.g., [5] in 1D, [5,10] in 2D, [5,10,10] in 3D)
    :return: returns vector field of size dimxXxYxZ
    """
    dim = len(sz)
    csz = np.array(sz) # just to make sure it is a numpy array
    csz = np.array([dim]+list(csz))
    return MyTensor(*(csz.tolist())).normal_(0.,1e-7)

def create_vector_parameter(nr_of_elements):
    """
    Creates a vector parameters with a specified number of elements
    :param nr_of_elements: number of vector elements
    :return: returns the parameter vector
    """
    return Parameter(MyTensor(nr_of_elements).normal_(0.,1e-7))

def create_ND_vector_field_parameter_multiN(sz, nrOfI=1,get_field_from_external_network=False):
    """
    Create vector field torch Parameter of given size

    :param sz: just the spatial sizes (e.g., [5] in 1D, [5,10] in 2D, [5,10,10] in 3D)
    :param nrOfI: number of images
    :return: returns vector field of size nrOfIxdimxXxYxZ
    """
    dim = len(sz)
    csz = np.array(sz) # just to make sure it is a numpy array
    csz = np.array([nrOfI,dim]+list(csz))
    if get_field_from_external_network:
        tmp = MyTensor(*(csz.tolist())).normal_(0.,1e-7)
        tmp.requires_grad = True
    else:
        tmp = Parameter(MyTensor(*(csz.tolist())).normal_(0.,1e-7))
    return tmp

def create_local_filter_weights_parameter_multiN(sz,gaussian_std_weights, nrOfI=1,sched='w_K_w',get_preweight_from_network=False):
    """
    Create vector field torch Parameter of given size

    :param sz: just the spatial sizes (e.g., [5] in 1D, [5,10] in 2D, [5,10,10] in 3D)
    :param nrOfI: number of images
    :return: returns vector field of size nrOfIxdimxXxYxZ
    """
    nr_of_mg_weights = len(gaussian_std_weights)
    csz = np.array(sz) # just to make sure it is a numpy array
    csz = np.array([nrOfI,nr_of_mg_weights]+list(csz))
    weights = torch.empty(*csz)
    # set the default
    if sched =='w_K_w':
        gaussian_std_weights = [torch.sqrt(std_w) for std_w in gaussian_std_weights]
    for g in range(nr_of_mg_weights):
        weights[:, g, ...] = gaussian_std_weights[g]
    tmp = AdaptVal(weights)

    if get_preweight_from_network:
        tmp.requires_grad = True
    else:
        tmp = Parameter(tmp)
    return tmp

def create_ND_scalar_field_parameter_multiNC(sz, nrOfI=1, nrOfC=1):
    """
    Create vector field torch Parameter of given size

    :param sz: just the spatial sizes (e.g., [5] in 1D, [5,10] in 2D, [5,10,10] in 3D)
    :param nrOfI: number of images
    :param nrOfC: number of channels
    :return: returns vector field of size nrOfIxnrOfCxXxYxZ
    """

    csz = np.array(sz) # just to make sure it is a numpy array
    csz = np.array([nrOfI,nrOfC]+list(csz))
    return Parameter(MyTensor(*(csz.tolist())).normal_(0.,1e-7))

def centered_identity_map_multiN(sz, spacing, dtype='float32'):
    """
    Create a centered identity map (shifted so it is centered around 0)

    :param sz: size of an image in BxCxXxYxZ format
    :param spacing: list with spacing information [sx,sy,sz]
    :param dtype: numpy data-type ('float32', 'float64', ...)
    :return: returns the identity map
    """
    dim = len(sz) - 2
    nrOfI = sz[0]

    if dim == 1:
        id = np.zeros([nrOfI, 1, sz[2]], dtype=dtype)
    elif dim == 2:
        id = np.zeros([nrOfI, 2, sz[2], sz[3]], dtype=dtype)
    elif dim == 3:
        id = np.zeros([nrOfI, 3, sz[2], sz[3], sz[4]], dtype=dtype)
    else:
        raise ValueError('Only dimensions 1-3 are currently supported for the identity map')

    for n in range(nrOfI):
        id[n, ...] = centered_identity_map(sz[2::], spacing,dtype=dtype)

    return id


def identity_map_multiN(sz,spacing,dtype='float32'):
    """
    Create an identity map

    :param sz: size of an image in BxCxXxYxZ format
    :param spacing: list with spacing information [sx,sy,sz]
    :param dtype: numpy data-type ('float32', 'float64', ...)
    :return: returns the identity map
    """
    dim = len(sz)-2
    nrOfI = int(sz[0])

    if dim == 1:
        id = np.zeros([nrOfI,1,sz[2]],dtype=dtype)
    elif dim == 2:
        id = np.zeros([nrOfI,2,sz[2],sz[3]],dtype=dtype)
    elif dim == 3:
        id = np.zeros([nrOfI,3,sz[2],sz[3],sz[4]],dtype=dtype)
    else:
        raise ValueError('Only dimensions 1-3 are currently supported for the identity map')

    for n in range(nrOfI):
        id[n,...] = identity_map(sz[2::],spacing,dtype=dtype)

    return id


def centered_identity_map(sz, spacing, dtype='float32'):
    """
    Returns a centered identity map (with 0 in the middle) if the sz is odd
    Otherwise shifts everything by 0.5*spacing

    :param sz: just the spatial dimensions, i.e., XxYxZ
    :param spacing: list with spacing information [sx,sy,sz]
    :param dtype: numpy data-type ('float32', 'float64', ...)
    :return: returns the identity map of dimension dimxXxYxZ
    """
    dim = len(sz)
    if dim == 1:
        id = np.mgrid[0:sz[0]]
    elif dim == 2:
        id = np.mgrid[0:sz[0], 0:sz[1]]
    elif dim == 3:
        id = np.mgrid[0:sz[0], 0:sz[1], 0:sz[2]]
    else:
        raise ValueError('Only dimensions 1-3 are currently supported for the identity map')

    # now get it into range [0,(sz-1)*spacing]^d
    id = np.array(id.astype(dtype))
    if dim == 1:
        id = id.reshape(1, sz[0])  # add a dummy first index

    for d in range(dim):
        id[d] *= spacing[d]
        if sz[d]%2==0:
            #even
            id[d] -= spacing[d]*(sz[d]//2)
        else:
            #odd
            id[d] -= spacing[d]*((sz[d]+1)//2)


    # and now store it in a dim+1 array
    if dim == 1:
        idnp = np.zeros([1, sz[0]], dtype=dtype)
        idnp[0, :] = id[0]
    elif dim == 2:
        idnp = np.zeros([2, sz[0], sz[1]], dtype=dtype)
        idnp[0, :, :] = id[0]
        idnp[1, :, :] = id[1]
    elif dim == 3:
        idnp = np.zeros([3, sz[0], sz[1], sz[2]], dtype=dtype)
        idnp[0, :, :, :] = id[0]
        idnp[1, :, :, :] = id[1]
        idnp[2, :, :, :] = id[2]
    else:
        raise ValueError('Only dimensions 1-3 are currently supported for the centered identity map')

    return idnp

# 
# def centered_min_normalized_identity_map(sz, spacing, dtype='float32'):
#     """
#     Returns a centered identity map (with 0 in the middle) if the sz is odd
#     Otherwise shifts everything by 0.5*spacing
# 
#     :param sz: just the spatial dimensions, i.e., XxYxZ
#     :param spacing: list with spacing information [sx,sy,sz]
#     :param dtype: numpy data-type ('float32', 'float64', ...)
#     :return: returns the identity map of dimension dimxXxYxZ
#     """
#     dim = len(sz)
#     if dim == 1:
#         id = np.mgrid[0:sz[0]]
#     elif dim == 2:
#         id = np.mgrid[0:sz[0], 0:sz[1]]
#     elif dim == 3:
#         id = np.mgrid[0:sz[0], 0:sz[1], 0:sz[2]]
#     else:
#         raise ValueError('Only dimensions 1-3 are currently supported for the identity map')
#     
#     min_spacing = np.min(spacing)
#     spacing_ratio = spacing/min_spacing
# 
# 
#     # now get it into range [0,(sz-1)*spacing]^d
#     id = np.array(id.astype(dtype))
#     if dim == 1:
#         id = id.reshape(1, sz[0])  # add a dummy first index
# 
#     for d in range(dim):
#         id[d] *= spacing[d]
#         if sz[d]%2==0:
#             #even
#             id[d] -= spacing[d]*(sz[d]//2)
#         else:
#             #odd
#             id[d] -= spacing[d]*((sz[d]+1)//2)
# 
#     # and now store it in a dim+1 array and rescale by the ratio
#     if dim == 1:
#         idnp = np.zeros([1, sz[0]], dtype=dtype)
#         idnp[0, :] = id[0] * spacing_ratio[0]
#     elif dim == 2:
#         idnp = np.zeros([2, sz[0], sz[1]], dtype=dtype)
#         idnp[0, :, :] = id[0] * spacing_ratio[0]
#         idnp[1, :, :] = id[1] * spacing_ratio[1]
#     elif dim == 3:
#         idnp = np.zeros([3, sz[0], sz[1], sz[2]], dtype=dtype)
#         idnp[0, :, :, :] = id[0] * spacing_ratio[0]
#         idnp[1, :, :, :] = id[1] * spacing_ratio[1]
#         idnp[2, :, :, :] = id[2] * spacing_ratio[2]
#     else:
#         raise ValueError('Only dimensions 1-3 are currently supported for the centered identity map')
# 
#     return idnp
#
# def tranfrom_var_list_into_min_normalized_space(var_list,spacing,do_transform=True):
#     if do_transform:
#         min_spacing = np.min(spacing)
#         spacing_ratio =min_spacing/spacing
#         dim = spacing.size
#         spacing_ratio_t = AdaptVal(torch.Tensor(spacing_ratio))
#         sp_sz = [1]+[dim] +[1]*dim
#         spacing_ratio_t = spacing_ratio_t.view(*sp_sz)
#         new_var_list = [var*spacing_ratio_t if var is not None else None for var in var_list]
#     else:
#         new_var_list = var_list
#     return new_var_list

# def recover_var_list_from_min_normalized_space(var_list,spacing,do_transform=True):
#     if do_transform:
#         min_spacing = np.min(spacing)
#         spacing_ratio =spacing/min_spacing
#         dim = spacing.size
#         spacing_ratio_t = AdaptVal(torch.Tensor(spacing_ratio))
#         sp_sz = [1]+[dim] +[1]*dim
#         spacing_ratio_t = spacing_ratio_t.view(*sp_sz)
#         new_var_list = [var*spacing_ratio_t if var is not None else None for var in var_list]
#     else:
#         new_var_list = var_list
#     return new_var_list
#






def identity_map(sz,spacing,dtype='float32'):
    """
    Returns an identity map.

    :param sz: just the spatial dimensions, i.e., XxYxZ
    :param spacing: list with spacing information [sx,sy,sz]
    :param dtype: numpy data-type ('float32', 'float64', ...)
    :return: returns the identity map of dimension dimxXxYxZ
    """
    dim = len(sz)
    if dim==1:
        id = np.mgrid[0:sz[0]]
    elif dim==2:
        id = np.mgrid[0:sz[0],0:sz[1]]
    elif dim==3:
        id = np.mgrid[0:sz[0],0:sz[1],0:sz[2]]
    else:
        raise ValueError('Only dimensions 1-3 are currently supported for the identity map')

    # now get it into range [0,(sz-1)*spacing]^d
    id = np.array( id.astype(dtype) )
    if dim==1:
        id = id.reshape(1,sz[0]) # add a dummy first index

    for d in range(dim):
        id[d]*=spacing[d]

        #id[d]*=2./(sz[d]-1)
        #id[d]-=1.

    # and now store it in a dim+1 array
    if dim==1:
        idnp = np.zeros([1, sz[0]], dtype=dtype)
        idnp[0,:] = id[0]
    elif dim==2:
        idnp = np.zeros([2, sz[0], sz[1]], dtype=dtype)
        idnp[0,:, :] = id[0]
        idnp[1,:, :] = id[1]
    elif dim==3:
        idnp = np.zeros([3,sz[0], sz[1], sz[2]], dtype=dtype)
        idnp[0,:, :, :] = id[0]
        idnp[1,:, :, :] = id[1]
        idnp[2,:, :, :] = id[2]
    else:
        raise ValueError('Only dimensions 1-3 are currently supported for the identity map')

    return idnp

def omt_boundary_weight_mask(img_sz,spacing,mask_range=5,mask_value=5,smoother_std =0.05):
    """generate a smooth weight mask  for the omt """
    dim = len(img_sz)
    mask_sz = [1,1]+ list(img_sz)
    mask = AdaptVal(torch.ones(*mask_sz))*mask_value
    if dim ==2:
        mask[:,:,mask_range:-mask_range,mask_range:-mask_range]=1
    elif dim==3:
        mask[:,:,mask_range:-mask_range,mask_range:-mask_range,mask_range:-mask_range ]=1
    sm = get_single_gaussian_smoother(smoother_std,img_sz,spacing)
    mask  = sm.smooth(mask)
    return mask.detach()


def momentum_boundary_weight_mask(img_sz,spacing,mask_range=5,smoother_std =0.05,pow=2):
    """generate a smooth weight mask  for the omt """
    dim = len(img_sz)
    mask_sz = [1,1]+ list(img_sz)
    mask = AdaptVal(torch.zeros(*mask_sz))
    if dim ==2:
        mask[:,:,mask_range:-mask_range,mask_range:-mask_range]=1
    elif dim==3:
        mask[:,:,mask_range:-mask_range,mask_range:-mask_range,mask_range:-mask_range ]=1
    sm = get_single_gaussian_smoother(smoother_std,img_sz,spacing)
    mask  = sm.smooth(mask)
    if pow ==2:
        mask = mask**2
    if pow ==3:
        mask = mask*mask*mask
    return mask

def compute_omt_const(stds,param,dim):
    omt_power = param['forward_model']['smoother']['omt_power']
    omt_weight_penalty = param['forward_model']['smoother']['omt_weight_penalty']
    min_std = torch.min(stds)
    max_std = torch.max(stds)
    omt_const  = torch.abs(torch.log(max_std/stds))**omt_power
    omt_const =  omt_const/(torch.abs(torch.log(max_std / min_std)) ** omt_power)
    omt_const = omt_const*omt_weight_penalty/(EV.reg_factor_in_mermaid*2)
    sz = [1]+ [len(stds)] +[1]*(dim+1)
    return omt_const.view(*sz)



def get_single_gaussian_smoother(gaussian_std,sz,spacing):
    s_m_params = pars.ParameterDict()
    s_m_params['smoother']['type'] = 'gaussian'
    s_m_params['smoother']['gaussian_std'] = gaussian_std
    s_m = sf.SmootherFactory(sz, spacing).create_smoother(s_m_params)
    return s_m



def get_warped_label_map(label_map, phi, spacing, sched='nn'):
    if sched == 'nn':
        warped_label_map = get_nn_interpolation(label_map, phi, spacing)
        # check if here should be add assert
        assert abs(torch.sum(warped_label_map.data -warped_label_map.data.round()))< 0.1, "nn interpolation is not precise"
    else:
        raise ValueError(" the label warping method is not implemented")

    return warped_label_map


def t2np(v):
    """
    Takes a torch array and returns it as a numpy array on the cpu

    :param v: torch array
    :return: numpy array
    """

    return (v.detach()).cpu().numpy()


<<<<<<< HEAD

def cxyz_to_xyzc( v ):
    """
    Takes a torch array and returns it as a numpy array on the cpu

    :param v: torch array
    :return: numpy array
    """
    dim = len(v.shape)-2
    if dim ==2:
        v = v.permute(0,2,3,1)
    if dim ==3:
        v = v.permute(0,2,3,4,1)
    return v

=======
def get_scalar(v):
    if isinstance(v, float):
        return v
    elif isinstance(v, np.ndarray) and v.size == 1:
        return float(v)
>>>>>>> 60d29219


def checkNan(x):
    """"
    input should be list of Variable
    """
    return [len(np.argwhere(np.isnan(elem.detach().cpu().numpy()))) for elem in x]


def noramlized_spacing_to_smallest(spacing):
    min_sp = np.min(spacing)
    spacing[spacing>min_sp]=min_sp
    return spacing


def time_warped_function(f):
    def __time_warped_function(input=None):
        start = torch.cuda.Event(enable_timing=True)
        end = torch.cuda.Event(enable_timing=True)

        start.record()
        output = f(input)
        end.record()

        # Waits for everything to finish running
        torch.cuda.synchronize()

        print(start.elapsed_time(end))
        return output

    return __time_warped_function

def interoplate_boundary_right(tensor):
    dim = len(tensor.shape)-2
    if dim==1:
        tensor[:,:,-1]= tensor[:,:-2]+ tensor[:,:-2]-tensor[:,:-3]
    if dim==2:
        tensor[:, :, -1,:] = tensor[:, :,-2,:] + tensor[:, :,-2,:] - tensor[:, :,-3,:]
        tensor[:, :, :,-1] = tensor[:, :, :,-2] + tensor[:, :, :,-2] - tensor[:, :, :,-3]
    if dim==3:
        tensor[:, :,:, -1,:, :] = tensor[:, :, -2, :] + tensor[:, :, -2, :] - tensor[:, :, -3, :]
        tensor[:, :,:, :, -1, :] = tensor[:, :, :, -2] + tensor[:, :, :, -2] - tensor[:, :, :, -3]
        tensor[:, :,:, :, :, -1] = tensor[:, :, :, -2] + tensor[:, :, :, -2] - tensor[:, :, :, -3]
##########################################  Adaptive Net ###################################################3
def space_normal(tensors, std=0.1):
    """
    space normalize for the net kernel
    :param tensor:
    :param mean:
    :param std:
    :return:
    """
    if isinstance(tensors, Variable):
        space_normal(tensors.data, std=std)
        return tensors
    for n in range(tensors.size()[0]):
        for c in range(tensors.size()[1]):
            dim = tensors[n][c].dim()
            sz = tensors[n][c].size()
            mus = np.zeros(dim)
            stds = std * np.ones(dim)
            print('WARNING: What should the spacing be here? Needed for new identity map code')
            raise ValueError('Double check the spacing here before running this code')
            spacing = np.ones(dim)
            centered_id = centered_identity_map(sz,spacing)
            g = compute_normalized_gaussian(centered_id, mus, stds)
            tensors[n,c] = torch.from_numpy(g)


def weights_init_uniform(m):
    classname = m.__class__.__name__
    # print(classname)
    if classname.find('Conv') != -1:
        init.uniform(m.weight.data, 0.038, 0.042)
    elif classname.find('Linear') != -1:
        init.uniform(m.weight.data, 0.0, 0.02)
    elif classname.find('BatchNorm2d') != -1:
        init.uniform(m.weight.data, 1.0, 0.02)
        init.constant(m.bias.data, 0.0)

def weights_init_normal(m):
    classname = m.__class__.__name__
    # print(classname)
    if classname.find('Conv') != -1:
        space_normal(m.weight.data)
    elif classname.find('Linear') != -1:
        space_normal(m.weight.data)
    elif classname.find('BatchNorm2d') != -1:
        init.uniform(m.weight.data, 1.0, 0.02)
        init.constant(m.bias.data, 0.0)

def weights_init_rd_normal(m):
    classname = m.__class__.__name__
    # print(classname)
    if classname.find('Conv') != -1:
        init.normal(m.weight.data)
    elif classname.find('Linear') != -1:
        init.normal(m.weight.data)
    elif classname.find('BatchNorm2d') != -1:
        init.uniform(m.weight.data, 1.0, 0.02)
        init.constant(m.bias.data, 0.0)

def weights_init_xavier(m):
    classname = m.__class__.__name__
    # print(classname)
    if classname.find('Conv') != -1:
        init.xavier_normal(m.weight.data, gain=1)
    elif classname.find('Linear') != -1:
        init.xavier_normal(m.weight.data, gain=1)
    elif classname.find('BatchNorm2d') != -1:
        init.uniform(m.weight.data, 1.0, 0.02)
        init.constant(m.bias.data, 0.0)


def weights_init_kaiming(m):
    classname = m.__class__.__name__
    # print(classname)
    if classname.find('Conv') != -1:
        init.kaiming_normal(m.weight.data, a=0, mode='fan_in')
    elif classname.find('Linear') != -1:
        init.kaiming_normal(m.weight.data, a=0, mode='fan_in')
    elif classname.find('BatchNorm2d') != -1:
        init.uniform(m.weight.data, 1.0, 0.02)
        init.constant(m.bias.data, 0.0)


def weights_init_orthogonal(m):
    classname = m.__class__.__name__
    print(classname)
    if classname.find('Conv') != -1:
        init.orthogonal(m.weight.data, gain=1)
    elif classname.find('Linear') != -1:
        init.orthogonal(m.weight.data, gain=1)
    elif classname.find('BatchNorm2d') != -1:
        init.uniform(m.weight.data, 1.0, 0.02)
        init.constant(m.bias.data, 0.0)


def init_weights(net, init_type='normal'):
    print('initialization method [%s]' % init_type)
    if init_type == 'rd_normal':
        net.apply(weights_init_rd_normal)
    elif init_type == 'normal':
        net.apply(weights_init_normal)
    elif init_type == 'uniform':
        net.apply(weights_init_uniform)
    elif init_type == 'xavier':
        net.apply(weights_init_xavier)
    elif init_type == 'kaiming':
        net.apply(weights_init_kaiming)
    elif init_type == 'orthogonal':
        net.apply(weights_init_orthogonal)
    else:
        raise NotImplementedError('initialization method [%s] is not implemented' % init_type)

def organize_data(moving, target, sched='depth_concat'):
    if sched == 'depth_concat':
        input = torch.cat([moving, target], dim=1)
    elif sched == 'width_concat':
        input = torch.cat((moving, target), dim=3)
    elif sched =='list_concat':
        input = torch.cat((moving.unsqueeze(0),target.unsqueeze(0)),dim=0)
    elif sched == 'difference':
        input = moving-target
    return input


def bh(m,gi,go):
    print("Grad Input")
    print((torch.sum(gi[0].data), torch.sum(gi[1].data)))
    print("Grad Output")
    print(torch.sum(go[0].data))
    return gi[0],gi[1], gi[2]



class ConvBnRel(nn.Module):
    # conv + bn (optional) + relu
    def __init__(self, in_channels, out_channels, kernel_size, stride=1, active_unit='relu', same_padding=False,
                 bn=False, reverse=False, bias=False):
        super(ConvBnRel, self).__init__()
        padding = int((kernel_size - 1) // 2) if same_padding else 0
        if not reverse:
            self.conv = nn.Conv2d(in_channels, out_channels, kernel_size, stride, padding=padding, bias=bias)
        else:
            self.conv = nn.ConvTranspose2d(in_channels, out_channels, kernel_size, stride, padding=padding,bias=bias)
        #y = \frac{x - mean[x]}{ \sqrt{Var[x] + \epsilon}} * gamma + beta
        #When affine=False the output of BatchNorm is equivalent to considering gamma=1 and beta=0 as constants.
        self.bn = nn.BatchNorm2d(out_channels, eps=0.0001, momentum=0, affine=True) if bn else None
        if active_unit == 'relu':
            self.active_unit = nn.ReLU(inplace=True)
        elif active_unit == 'elu':
            self.active_unit = nn.ELU(inplace=True)
        else:
            self.active_unit = None

    def forward(self, x):
        x = self.conv(x)
        if self.bn is not None:
            x = self.bn(x)
        if self.active_unit is not None:
            x = self.active_unit(x)
        return x

class FcRel(nn.Module):
    # fc+ relu(option)
    def __init__(self, in_features, out_features, active_unit='relu'):
        super(FcRel, self).__init__()
        self.fc = nn.Linear(in_features, out_features)
        if active_unit == 'relu':
            self.active_unit = nn.ReLU(inplace=True)
        elif active_unit == 'elu':
            self.active_unit = nn.ELU(inplace=True)
        else:
            self.active_unit = None

    def forward(self, x):
        x = self.fc(x)
        if self.active_unit is not None:
            x = self.active_unit(x)
        return x


class AdpSmoother(nn.Module):
    """
    a simple conv implementation, generate displacement field
    """
    def __init__(self, inputs, dim, net_sched=None):
        # settings should include [using_bias, using bn, using elu]
        # inputs should be a dictionary could contain ['s'],['t']
        super(AdpSmoother, self).__init__()
        self.dim = dim
        self.net_sched = 'm_only'
        self.s = inputs['s'].detach()
        self.t = inputs['t'].detach()
        self.mask = Parameter(torch.cat([torch.ones(inputs['s'].size())]*dim, 1), requires_grad = True)
        self.get_net_sched()
        #self.net.register_backward_hook(bh)

    def get_net_sched(self, debugging=True, using_bn=True, active_unit='relu', using_sigmoid=False , kernel_size=5):
        # return the self.net and self.net_input
        padding_size = (kernel_size-1)//2
        if self.net_sched == 'm_only':
            if debugging:
                self.net = nn.Conv2d(2, 2, kernel_size, 1, padding=padding_size, bias=False,groups=2)
            else:
                net = \
                    [ConvBnRel(self.dim, 20, 5, active_unit=active_unit, same_padding=True, bn=using_bn),
                     ConvBnRel(20,self.dim, 5, active_unit=active_unit, same_padding=True, bn=using_bn)]
                if using_sigmoid:
                    net += [nn.Sigmoid()]
                self.net = nn.Sequential(*net)

        elif self.net_sched =='m_f_s':
            if debugging:
                self.net = nn.Conv2d(self.dim+1, self.dim, kernel_size, 1, padding=padding_size, bias=False)
            else:
                net = \
                    [ConvBnRel(self.dim +1, 20, 5, active_unit=active_unit, same_padding=True, bn=using_bn),
                       ConvBnRel(20, self.dim, 5, active_unit=active_unit, same_padding=True, bn=using_bn)]
                if using_sigmoid:
                    net += [nn.Sigmoid()]
                self.net = nn.Sequential(*net)

        elif self.net_sched == 'm_d_s':
            if debugging:
                self.net = nn.Conv2d(self.dim+1, self.dim, kernel_size, 1, padding=padding_size, bias=False)
            else:
                net = \
                    [ConvBnRel(self.dim + 1, 20, 5, active_unit=active_unit, same_padding=True, bn=using_bn),
                       ConvBnRel(20, self.dim, 5, active_unit=active_unit, same_padding=True, bn=using_bn)]
                if using_sigmoid:
                    net += [nn.Sigmoid()]
                self.net = nn.Sequential(*net)

        elif self.net_sched == 'm_f_s_t':
            if debugging:
                self.net = nn.Conv2d(self.dim+2, self.dim, kernel_size, 1, padding=padding_size, bias=False)
            else:
                net = \
                    [ConvBnRel(self.dim + 2, 20, 5, active_unit=active_unit, same_padding=True, bn=using_bn),
                       ConvBnRel(20, self.dim, 5, active_unit=active_unit, same_padding=True, bn=using_bn)]
                if using_sigmoid:
                    net += [nn.Sigmoid()]
                self.net = nn.Sequential(*net)
        elif self.net_sched == 'm_d_s_f_t':
            if debugging:
                self.net = nn.Conv2d(self.dim + 2, self.dim, kernel_size, 1, padding=padding_size, bias=False)
            else:
                net = \
                    [ConvBnRel(self.dim + 2, 20, 5, active_unit=active_unit, same_padding=True, bn=using_bn),
                     ConvBnRel(20, self.dim, 5, active_unit=active_unit, same_padding=True, bn=using_bn)]
                if using_sigmoid:
                    net += [nn.Sigmoid()]
                self.net = nn.Sequential(*net)


    def prepare_data(self, m, new_s):
        input=None
        if self.net_sched == 'm_only':
            input = m
        elif self.net_sched == 'm_f_s':
            input = organize_data(m,self.s,sched='depth_concat')
        elif self.net_sched == 'm_d_s':
            input = organize_data(m, new_s, sched='depth_concat')
        elif self.net_sched == 'm_f_s_t':
            input = organize_data(m, self.s, sched='depth_concat')
            input = organize_data(input, self.t, sched='depth_concat')
        elif self.net_sched == 'm_f_s_t':
            input = organize_data(m, self.s, sched='depth_concat')
            input = organize_data(input, self.t, sched='depth_concat')
        elif self.net_sched == 'm_d_s_f_t':
            input = organize_data(m, new_s, sched='depth_concat')
            input = organize_data(input, self.t, sched='depth_concat')

        return input





    def forward(self, m,new_s=None):
        m = m * self.mask
        input = self.prepare_data(m,new_s)
        x= input
        x = self.net(x)
        return x




<|MERGE_RESOLUTION|>--- conflicted
+++ resolved
@@ -925,7 +925,6 @@
     return (v.detach()).cpu().numpy()
 
 
-<<<<<<< HEAD
 
 def cxyz_to_xyzc( v ):
     """
@@ -941,13 +940,14 @@
         v = v.permute(0,2,3,4,1)
     return v
 
-=======
+
+
+
 def get_scalar(v):
     if isinstance(v, float):
         return v
     elif isinstance(v, np.ndarray) and v.size == 1:
         return float(v)
->>>>>>> 60d29219
 
 
 def checkNan(x):
