--- conflicted
+++ resolved
@@ -14,13 +14,9 @@
 import torch.nn.functional as F
 import torch.nn as nn
 import numpy as np
-<<<<<<< HEAD
+import numpy.testing as npt
+
 from .data_wrapper import USE_CUDA, MyTensor, AdaptVal
-=======
-import numpy.testing as npt
-
-from data_wrapper import USE_CUDA, MyTensor, AdaptVal
->>>>>>> 4f01943a
 
 from . import finite_differences as fd
 from . import utils
@@ -580,7 +576,7 @@
             self.multi_gaussian_weights += (1.-weight_sum)/len(self.multi_gaussian_weights)
             params['multi_gaussian_weights'] = self.multi_gaussian_weights.tolist()
 
-        npt.assert_almost_equal((np.array(self.multi_gaussian_weight)).sum(),1.)
+        npt.assert_almost_equal((np.array(self.multi_gaussian_weights)).sum(),1.)
 
     def _create_filter(self):
 
@@ -675,7 +671,7 @@
             self.multi_gaussian_weights += (1. - weight_sum) / len(self.multi_gaussian_weights)
             params['multi_gaussian_weights'] = self.multi_gaussian_weights.tolist()
 
-        npt.assert_almost_equal((np.array(self.multi_gaussian_weight)).sum(),1.)
+        npt.assert_almost_equal((np.array(self.multi_gaussian_weights)).sum(),1.)
         assert len(self.multi_gaussian_weights) == len(self.multi_gaussian_stds)
 
         self.nr_of_gaussians = len(self.multi_gaussian_stds)
