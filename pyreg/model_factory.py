--- conflicted
+++ resolved
@@ -208,12 +208,7 @@
         cparams = params[('registration_model',{},'specifies the registration model')]
         cparams['type']= (modelName,'Name of the registration model')
 
-<<<<<<< HEAD
         if modelName in self.models:
-            print('Using ' + modelName + ' model')
-            model = self.models[modelName][0](self.sz_model, self.spacing_model, cparams)
-=======
-        if self.models.has_key(modelName):
 
             uses_map = self.models[modelName][2]
             if uses_map:
@@ -223,7 +218,6 @@
                 print('Using ' + modelName + ' model')
                 model = self.models[modelName][0](self.sz_model, self.spacing_model, cparams)
 
->>>>>>> 4f01943a
             loss = self.models[modelName][1](list(model.parameters())[0], self.sz_sim, self.spacing_sim, self.sz_model, self.spacing_model, cparams)
             return model, loss
         else:
