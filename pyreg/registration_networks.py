--- conflicted
+++ resolved
@@ -1150,13 +1150,10 @@
         if self.develop_smoother is not None:
             v = self.develop_smoother.smooth(m)
         else:
-<<<<<<< HEAD
-            v = variables_from_forward_model['smoother'].smooth_vector_field_multiN(m)
+            v = variables_from_forward_model['smoother'].smooth(m)
+
         reg = (v * m).sum() * self.spacing_model.prod()
-=======
-            v = variables_from_forward_model['smoother'].smooth(m)
-        reg = (v * m).sum() * self.spacing.prod()
->>>>>>> 3ef61ea4
+
         return reg
 
 
