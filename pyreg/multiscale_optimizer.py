"""
This package enables easy single-scale and multi-scale optimization support.
"""
from __future__ import print_function
from __future__ import absolute_import

from builtins import zip
from builtins import str
from builtins import range
from builtins import object
from abc import ABCMeta, abstractmethod
import os
import time
import copy
from . import utils
from . import visualize_registration_results as vizReg
from . import custom_optimizers as CO
import numpy as np
import torch
from torch.autograd import Variable
<<<<<<< HEAD
from data_wrapper import USE_CUDA, AdaptVal, MyTensor
import model_factory as MF
import image_sampling as IS
from metrics import get_multi_metric
from res_recorder import XlsxRecorder
from data_utils import make_dir
=======
from .data_wrapper import USE_CUDA, AdaptVal, MyTensor
from . import model_factory as MF
from . import image_sampling as IS
from .metrics import get_multi_metric
from .res_recorder import XlsxRecorder
>>>>>>> 5034c948

from torch.utils.data import Dataset, DataLoader
from . import optimizer_data_loaders as OD

from collections import defaultdict
from future.utils import with_metaclass

# add some convenience functionality
class SimpleRegistration(with_metaclass(ABCMeta, object)):
    """
           Abstract optimizer base class.
    """

    def __init__(self,ISource,ITarget,spacing,sz,params,compute_inverse_map=False):
        """
        :param ISource: source image
        :param ITarget: target image
        :param spacing: image spacing
        :param params: parameters
        :param compute_inverse_map: for map-based method the inverse map can be computed on the fly
        """
        self.params = params
        self.use_map = self.params['model']['deformation'][('use_map', True, '[True|False] either do computations via a map or directly using the image')]
        self.map_low_res_factor = self.params['model']['deformation'][('map_low_res_factor', 1.0, 'Set to a value in (0,1) if a map-based solution should be computed at a lower internal resolution (image matching is still at full resolution')]
        self.spacing = spacing
        self.ISource = ISource
        self.ITarget = ITarget
        self.sz = sz
        self.compute_inverse_map = compute_inverse_map
        self.optimizer = None
        self.light_analysis_on = True

    def get_history(self):
        """
        Returns the optimization history as a dictionary. Keeps track of energies, iterations counts, and additonal custom measures.

        :return: history dictionary
        """

        if self.optimizer is not None:
            return self.optimizer.get_history()
        else:
            return None

    def write_parameters_to_settings(self):
        """
        Allows currently computed parameters (if they were optimized) to be written back to an output parameter file
        :return:
        """
        if self.optimizer is not None:
            self.optimizer.write_parameters_to_settings()

    @abstractmethod
    def register(self):
        """
        Abstract method to register the source to the target image
        :return: 
        """
        pass

    def get_optimizer(self):
        """
        Returns the optimizer being used (can be used to customize the simple registration if desired)
        :return: optimizer
        """
        return self.optimizer

    def get_energy(self):
        """
        Returns the current energy
        :return: Returns a tuple (energy, similarity energy, regularization energy)
        """
        if self.optimizer is not None:
            return self.optimizer.get_energy()
        else:
            return None

    def get_warped_image(self):
        """
        Returns the warped image
        :return: the warped image
        """
        if self.optimizer is not None:
            return self.optimizer.get_warped_image()
        else:
            return None

    def set_initial_map(self,map0):
        """
        Sets the initial map for the registrations; by default (w/o setting anything) this will be the identity
        map, but by setting it to a different initial condition one can concatenate transformations.

        :param map0:
        :return: n/a
        """
        if self.optimizer is not None:
            self.optimizer.set_initial_map(map0)

    def get_initial_map(self):
        """
        Returns the initial map; this will typically be the identity map, but can be set to a different initial
        condition using set_initial_map

        :return: returns the initial map (if applicable)
        """

        if self.optimizer is not None:
            return self.optimizer.get_initial_map()
        else:
            return None


    def get_map(self):
        """
        Returns the deformation map
        :return: deformation map
        """
        if self.optimizer is not None:
            return self.optimizer.get_map()

    def get_inverse_map(self):
        """
        Returns the inverse deformation map if available
        :return: deformation map
        """
        if self.optimizer is not None:
            return self.optimizer.get_inverse_map()

    def get_model_parameters(self):
        """
        Returns the parameters of the model

        :return: model parameters 
        """
        return self.optimizer.get_model_parameters()

    def set_model_parameters(self,p):
        """
        Sets the parameters of a model

        :param p: model parameters
        :return:
        """
        self.optimizer.set_model_parameters(p)

    def get_model_state_dict(self):
        """
        Returns the state dictionary of the mode

        :return: state dictionary
        """
        return self.optimizer.get_model_state_dict()

    def set_model_state_dict(self,sd):
        """
        Sets the state dictionary of the model

        :param sd: state dictionary
        :return:
        """
        self.optimizer.set_model_state_dict(sd)

    def set_light_analysis_on(self, light_analysis_on):
        self.light_analysis_on = light_analysis_on


class SimpleSingleScaleRegistration(SimpleRegistration):
    """
    Simple single scale registration
    """
    def __init__(self,ISource,ITarget,spacing,sz,params,compute_inverse_map=False):
        super(SimpleSingleScaleRegistration, self).__init__(ISource,ITarget,spacing,sz,params,compute_inverse_map=compute_inverse_map)
        self.optimizer = SingleScaleRegistrationOptimizer(self.sz,self.spacing,self.use_map,self.map_low_res_factor,self.params,compute_inverse_map=compute_inverse_map)

    def register(self):
        """
        Registers the source to the target image
        :return: n/a
        """
        self.optimizer.set_light_analysis_on(self.light_analysis_on)
        self.optimizer.register(self.ISource,self.ITarget)


class SimpleSingleScaleConsensusRegistration(SimpleRegistration):
    """
    Single scale registration making use of consensus optimization (to allow for multiple independent registration
    that can share parameters).
    """
    def __init__(self,ISource,ITarget,spacing,sz,params,compute_inverse_map=False):
        super(SimpleSingleScaleConsensusRegistration, self).__init__(ISource,ITarget,spacing,sz,params,compute_inverse_map=compute_inverse_map)
        self.optimizer = SingleScaleConsensusRegistrationOptimizer(self.sz,self.spacing,self.use_map,self.map_low_res_factor,self.params,compute_inverse_map=compute_inverse_map)

    def register(self):
        """
        Registers the source to the target image
        :return: n/a
        """
        self.optimizer.set_light_analysis_on(self.light_analysis_on)
        self.optimizer.register(self.ISource,self.ITarget)


class SimpleSingleScaleBatchRegistration(SimpleRegistration):
    """
    Single scale registration making use of batch optimization (to allow optimizing over many or large images).
    """
    def __init__(self,ISource,ITarget,spacing,sz,params,compute_inverse_map=False):
        super(SimpleSingleScaleBatchRegistration, self).__init__(ISource,ITarget,spacing,sz,params,compute_inverse_map=compute_inverse_map)
        self.optimizer = SingleScaleBatchRegistrationOptimizer(self.sz,self.spacing,self.use_map,self.map_low_res_factor,self.params,compute_inverse_map=compute_inverse_map)

    def register(self):
        """
        Registers the source to the target image
        :return: n/a
        """
        self.optimizer.set_light_analysis_on(self.light_analysis_on)
        self.optimizer.register(self.ISource,self.ITarget)


class SimpleMultiScaleRegistration(SimpleRegistration):
    """
    Simple multi scale registration
    """
    def __init__(self,ISource,ITarget,spacing,sz,params,compute_inverse_map=False):
        super(SimpleMultiScaleRegistration, self).__init__(ISource, ITarget, spacing,sz,params,compute_inverse_map=compute_inverse_map)
        self.optimizer = MultiScaleRegistrationOptimizer(self.sz,self.spacing,self.use_map,self.map_low_res_factor,self.params,compute_inverse_map=compute_inverse_map)

    def register(self):
        """
        Registers the source to the target image
        :return: n/a
        """
        self.optimizer.set_light_analysis_on(self.light_analysis_on)
        self.optimizer.register(self.ISource,self.ITarget)



class Optimizer(with_metaclass(ABCMeta, object)):
    """
       Abstract optimizer base class.
    """

    def __init__(self, sz, spacing, useMap, mapLowResFactor, params, compute_inverse_map=False):
        """
        Constructor.
        
        :param sz: image size in BxCxXxYxZ format
        :param spacing: spatial spacing, e.g., [0.1,0.1,0.1] in 3D
        :param useMap: boolean, True if a coordinate map is evolved to warp images, False otherwise
        :param map_low_res_factor: if <1 evolutions happen at a lower resolution; >=1 ignored 
        :param params: ParametersDict() instance to hold parameters
        :param compute_inverse_map: for map-based models the inverse map can be computed on the fly
        """
        self.sz = sz
        """image size"""
        self.spacing = spacing
        """image spacing"""
        self.lowResSize = None
        """low res image size"""
        self.lowResSpacing = None
        """low res image spacing"""
        self.useMap = useMap
        """makes use of map"""
        self.mapLowResFactor = mapLowResFactor
        """if <1 then evolutions are at a lower resolution, but image is compared at the same resolution; >=1 ignored"""
        if self.mapLowResFactor is not None:
            if self.mapLowResFactor>1:
                print('mapLowResFactor needs to be <=1 but is set to ' + str( self.mapLowResFactor ) + '; ignoring it')
                self.mapLowResFactor = None
            elif self.mapLowResFactor==1:
                print('mapLowResFactor = 1: performing computations at original resolution.')
                self.mapLowResFactor = None

        self.compute_inverse_map = compute_inverse_map
        """If set to True the inverse map is computed on the fly for map-based models"""

        self.params = params
        """general parameters"""
        self.rel_ftol = 1e-6
        """relative termination tolerance for optimizer"""
        self.last_successful_step_size_taken = None
        """Records the last successful step size an optimizer took (possible use: propogate step size between multiscale levels"""
        self.batch_id = None

        self.external_optimizer_parameter_loss = None

        if (self.mapLowResFactor is not None):
            self.lowResSize = self._get_low_res_size_from_size( sz, self.mapLowResFactor )
            self.lowResSpacing = self._get_low_res_spacing_from_spacing(self.spacing,sz,self.lowResSize)
        self.sampler = IS.ResampleImage()

        self.params[('optimizer', {}, 'optimizer settings')]
        self.params[('model', {}, 'general model settings')]
        self.params['model'][('deformation', {}, 'model describing the desired deformation model')]
        self.params['model'][('registration_model', {}, 'general settings for the registration model')]

        self.params['model']['deformation']['use_map']= (useMap, '[True|False] either do computations via a map or directly using the image')
        self.params['model']['deformation']['map_low_res_factor'] = (mapLowResFactor, 'Set to a value in (0,1) if a map-based solution should be computed at a lower internal resolution (image matching is still at full resolution')

        self.compute_similarity_measure_at_low_res = self.params['model']['deformation'][('compute_similarity_measure_at_low_res',False,'If set to true map is not upsampled and the entire computations proceeds at low res')]

        self.rel_ftol = self.params['optimizer']['single_scale'][('rel_ftol',self.rel_ftol,'relative termination tolerance for optimizer')]

        self.spline_order = params['model']['registration_model'][('spline_order', 1, 'Spline interpolation order; 1 is linear interpolation (default); 3 is cubic spline')]
        """order of the spline for interpolations"""

        self.show_iteration_output = True
        self.history = dict()

        self.optimizer_has_been_initialized = False
        """
            Needs to be set before the actual optimization commences; allows to keep track if all parameters have been set
            and for example to delay external parameter settings
        """

    def write_parameters_to_settings(self):
        """
        Writes current state of optimized parameters back to the json setting file (for example to keep track of optimized weights)
        :return:
        """
        pass

    def turn_iteration_output_on(self):
        self.show_iteration_output = True

    def turn_iteration_output_off(self):
        self.show_iteration_output = False

    def get_history(self):
        """
        Returns the optimization history as a dictionary. Keeps track of energies, iterations counts, and additonal custom measures.

        :return: history dictionary
        """
        return self.history

    def _add_to_history(self,key,value):
        """
        Adds an element to the optimizer history

        :param key: history key
        :param value: value that is associated with it
        :return: n/a
        """
        if key not in self.history:
            self.history[key]=[value]
        else:
            self.history[key].append(value)

    def set_last_successful_step_size_taken(self,lr):
        """
        Function to let the optimizer know what step size has been successful previously.
        Useful for example to retain optimization "memory" across scales in a multi-scale implementation
        :param lr: step size
        :return: n/a
        """
        self.last_successful_step_size_taken=lr


    def get_last_successful_step_size_taken(self):
        """
        Returns the last successful step size the optimizer has taken (if the optimizer supports querying the step size)
        :return: last successful step size
        """
        return self.last_successful_step_size_taken

    def _get_low_res_spacing_from_spacing(self, spacing, sz, lowResSize):
        """
        Computes spacing for the low-res parameterization from image spacing
        :param spacing: image spacing
        :param sz: size of image
        :param lowResSize: size of low re parameterization
        :return: returns spacing of low res parameterization
        """
        #todo: check that this is the correct way of doing it
        return spacing * (np.array(sz[2::])) / (np.array(lowResSize[2::])) ####################################################

    def _get_low_res_size_from_size(self, sz, factor):
        """
        Returns the corresponding low-res size from a (high-res) sz
        :param sz: size (high-res)
        :param factor: low-res factor (needs to be <1)
        :return: low res size
        """
        if (factor is None) or (factor>=1):
            print('WARNING: Could not compute low_res_size as factor was ' + str( factor ))
            return np.array(sz)
        else:
            lowResSize = np.array(sz)
            lowResSize[2::] = (np.ceil((np.array(sz[2::]) * factor))).astype('int16')

            if lowResSize[-1]%2!=0:
                lowResSize[-1]-=1
                print('\n\nWARNING: forcing last dimension to be even: fix properly in the Fourier transform later!\n\n')

            return lowResSize

    def set_rel_ftol(self, rel_ftol):
        """
        Sets the relative termination tolerance: |f(x_i)-f(x_{i-1})|/f(x_i)<tol
        
        :param rel_ftol: relative termination tolerance for optimizer
        """
        self.rel_ftol = rel_ftol
        self.params['optimizer']['single_scale']['rel_ftol'] = (rel_ftol,'relative termination tolerance for optimizer')
        self.rel_ftol = self.params['optimizer']['single_scale']['rel_ftol']

    def get_rel_ftol(self):
        """
        Returns the optimizer termination tolerance
        """
        return self.rel_ftol

    def set_batch_id(self, batch_id):
        self.batch_id = batch_id

    def get_batch_id(self):
        return self.batch_id

    @abstractmethod
    def set_model(self, modelName):
        """
        Abstract method to select the model which should be optimized by name
        
        :param modelName: name (string) of the model that should be solved
        """
        pass

    @abstractmethod
    def optimize(self):
        """
        Abstract method to start the optimization
        """
        pass

    def get_last_successful_step_size_taken(self):
        return self.last_successful_step_size_taken

    def get_checkpoint_dict(self):
        """
        Returns a dict() object containing the information for the current checkpoint.
        :return: checpoint dictionary
        """
        return dict()

    def load_checkpoint_dict(self,d,load_optimizer_state=False):
        """
        Takes the dictionary from a checkpoint and loads it as the current state of optimizer and model

        :param d: dictionary
        :param load_optimizer_state: if set to True the optimizer state will be restored
        :return: n/a
        """
        pass

    def save_checkpoint(self,filename):
        torch.save(self.get_checkpoint_dict(),filename)

    def load_checkpoint(self,filename):
        d = torch.load(filename)
        self.load_checkpoint_dict(d)

    def set_external_optimizer_parameter_loss(self,opt_parameter_loss):
        """
        Allows to set an external method as an optimizer parameter loss
        :param opt_parameter_loss: method which takes shared_model_parameters as its only input
        :return: returns a scalar value which is the loss
        """
        self.external_optimizer_parameter_loss = opt_parameter_loss

    def get_external_optimizer_parameter_loss(self):
        """
        Returns the externally set method for parameter loss. Will be None if none was set.
        :return: method
        """
        return self.external_optimizer_parameter_loss

    def compute_optimizer_parameter_loss(self,shared_model_parameters):
        """
        Returns the optimizer parameter loss. This is the method that should be called to compute this loss.
        Will either evaluate the method optimizer_parameter_loss or if one was externally defined, the
        externally defined one will have priority.

        :param shared_model_parameters: paramters that have been declared shared in a model
        :return: parameter loss
        """
        if self.external_optimizer_parameter_loss is not None:
            return self.external_optimizer_parameter_loss(shared_model_parameters)
        else:
            return self.optimizer_parameter_loss(shared_model_parameters)

    def optimizer_parameter_loss(self,shared_model_parameters):
        """
        This allows to define additional terms for the loss which are based on parameters that are shared
        between models (for example for the smoother). Can be used to define a form of consensus optimization.
        :param shared_model_parameters: paramters that have been declared shared in a model
        :return: 0 by default, otherwise the corresponding penalty
        """
        return Variable(MyTensor(1).zero_(),requires_grad=False)

class ImageRegistrationOptimizer(Optimizer):
    """
    Optimization class for image registration.
    """

    def __init__(self, sz, spacing, useMap, mapLowResFactor, params, compute_inverse_map=False):
        super(ImageRegistrationOptimizer, self).__init__(sz, spacing, useMap, mapLowResFactor, params, compute_inverse_map=compute_inverse_map)
        self.ISource = None
        """source image"""
        self.lowResISource = None
        """if mapLowResFactor <1, a lowres soure image needs to be created to parameterize some of the registration algorithms"""
        self.lowResITarget = None
        """if mapLowResFactor <1, a lowres target image may need to be created to be used as additonal inputs for registration algorithms"""
        self.ITarget = None
        """target image"""
        self.LSource = None
        """ source label """
        self.LTarget = None
        """  target label """

        self.lowResLSource = None
        """if mapLowResFactor <1, a lowres soure label image needs to be created to parameterize some of the registration algorithms"""

        self.lowResLTarget = None
        """if mapLowResFactor <1, a lowres target label image needs to be created to parameterize some of the registration algorithms"""

        self.optimizer_name = None #''lbfgs_ls'
        """name of the optimizer to use"""
        self.optimizer_params = {}
        """parameters that should be passed to the optimizer"""
        self.optimizer = None
        """optimizer object itself (to be instantiated)"""
        self.visualize = True
        """if True figures are created during the run"""
        self.visualize_step = 10
        """how often the figures are updated; each self.visualize_step-th iteration"""
        self.nrOfIterations = None
        """the maximum number of iterations for the optimizer"""

        self.save_fig_path=None
        self.save_fig=None
        self.save_fig_num =None
        self.pair_path=None
        self.iter_count = 0
        self.recorder = None
        self.save_excel = False
        self.light_analysis_on = None
        self.limit_max_batch = -1


    def set_light_analysis_on(self, light_analysis_on):
        self.light_analysis_on = light_analysis_on

    def set_limit_max_batch(self, limit_max_batch):
        self.limit_max_batch= limit_max_batch

    def get_limit_max_batch(self):
        return self.limit_max_batch


    def turn_visualization_on(self):
        """
        Turns on visualization during the run
        """
        self.visualize = True

    def turn_visualization_off(self):
        """
        Turns off visualization during the run
        """
        self.visualize = False

    def set_visualization(self, vis):
        """
        Set if visualization should be on (True) or off (False)

        :param vis: visualization status on (True) or off (False)
        """
        self.visualize = vis

    def get_visualization(self):
        """
        Returns the visualization status

        :return: Returns True if visualizations will be displayed and False otherwise
        """
        return self.visualize

    def set_visualize_step(self, nr_step):
        """
        Set after how many steps a visualization should be updated

        :param nr_step:
        """
        self.visualize_step = nr_step


    def get_visualize_step(self):
        """
        Returns after how many steps visualizations are updated

        :return: after how many steps visualizations are updated
        """
        return self.visualize_step

    def set_save_fig(self,save_fig):
        """
        :param save_fig: True: save the visualized figs
        :return:
        """
        self.save_fig = save_fig
    def get_save_fig(self):
        """
        :param save_fig: True: get the visualized figs
        :return:
        """
        return self.save_fig

    def set_save_fig_path(self, save_fig_path):
        """
        the path of saved figures, default is the ../data/expr_name
        :param save_fig_path:
        :return:
        """
        self.save_fig_path = save_fig_path

    def set_recorder(self, recorder):
        self.recorder = recorder

    def get_recorder(self):
        return self.recorder

    def set_save_excel(self, save_excel):
        self.save_excel = save_excel

    def get_save_excel(self):
        return self.save_excel


    def get_save_fig_path(self):
        """
        the path of saved figures, default is the ../data/expr_name
        :param save_fig_path:
        :return:
        """
        return self.save_fig_path


    def set_save_fig_num(self, save_fig_num=1):
        """
        set the num of the fig to save
        :param save_fig_num:
        :return:
        """
        self.save_fig_num = save_fig_num

    def get_save_fig_num(self):
        """
        set the num of the fig to save
        :param save_fig_num:
        :return:
        """
        return self.save_fig_num

    def set_expr_name(self, expr_name):
        """
        the name of experiments
        :param expr_name:
        :return:
        """
        self.expr_name = expr_name

    def get_expr_name(self):
        """
        the name of experiments
        :param expr_name:
        :return:
        """
        return self.expr_name

    def set_pair_path(self, pair_paths):
        self.pair_path = pair_paths


    def get_pair_path(self):
        return self.pair_path


    def register(self,ISource,ITarget):
        """
        Registers the source to the target image
        :param ISource: source image
        :param ITarget: target image
        :return: n/a
        """
        self.set_source_image(ISource)
        self.set_target_image(ITarget)
        self.optimize()
        self.write_parameters_to_settings()

    def set_source_image(self, I):
        """
        Setting the source image which should be deformed to match the target image

        :param I: source image
        """
        self.ISource = I

    def _compute_low_res_image(self,I,params):
        low_res_image = None
        if self.mapLowResFactor is not None:
            low_res_image,_ = self.sampler.downsample_image_to_size(I,self.spacing,self.lowResSize[2::],self.spline_order)
        return low_res_image

    def _compute_low_res_label_map(self,label_map,params):
        low_res_label_map = None
        if self.mapLowResFactor is not None:
            low_res_image, _ = self.sampler.downsample_image_to_size(label_map, self.spacing, self.lowResSize[2::],
                                                                     0)
        return low_res_label_map

    def compute_low_res_image_if_needed(self):
        """To be called before the optimization starts"""
        if self.mapLowResFactor is not None:
            self.lowResISource = self._compute_low_res_image(self.ISource,self.params)
            # todo: can be removed to save memory; is more experimental at this point
            self.lowResITarget = self._compute_low_res_image(self.ITarget,self.params)
            if self.LSource is not None and self.LTarget is not None:
                self.lowResLSource = self._compute_low_res_label_map(self.LSource,self.params)
                self.lowResLTarget = self._compute_low_res_label_map(self.LTarget, self.params)

    def set_source_label(self, LSource):
        """
        :param LSource:
        :return:
        """
        self.LSource = LSource

    def set_target_label(self, LTarget):
        """
        :param LTarget:
        :return:
        """
        self.LTarget = LTarget

    def get_source_label(self):
        return self.LSource

    def get_target_label(self):
        return self.LTarget

    def set_target_image(self, I):
        """
        Setting the target image which the source image should match after registration

        :param I: target image
        """
        self.ITarget = I


    def set_optimizer_by_name(self, optimizer_name):
        """
        Set the desired optimizer by name (only lbfgs and adam are currently supported)

        :param optimizer_name: name of the optimizer (string) to be used
        """
        self.optimizer_name = optimizer_name
        self.params['optimizer']['name'] = optimizer_name

    def get_optimizer_by_name(self):
        """
        Get the name (string) of the optimizer that was selected

        :return: name (string) of the optimizer
        """
        return self.optimizer_name

    def set_optimizer(self, opt):
        """
        Set the optimizer. Not by name, but instead by passing the optimizer object which should be instantiated

        :param opt: optimizer object
        """
        self.optimizer = opt

    def get_optimizer(self):
        """
        Returns the optimizer object which was set to perform the optimization

        :return: optimizer object
        """
        return self.optimizer

    def set_optimizer_params(self, opt_params):
        """
        Set the desired parameters of the optimizer. This is done by passing a dictionary, for example, dict(lr=0.01)

        :param opt_params: dictionary holding the parameters of an optimizer
        """
        self.optimizer_params = opt_params

class SingleScaleRegistrationOptimizer(ImageRegistrationOptimizer):
    """
    Optimizer operating on a single scale. Typically this will be the full image resolution.

    .. todo::
        Check what the best way to adapt the tolerances for the pre-defined optimizers;
        tying it to rel_ftol is not really correct.
    """

    def __init__(self, sz, spacing, useMap, mapLowResFactor, params, compute_inverse_map=False):
        super(SingleScaleRegistrationOptimizer, self).__init__(sz, spacing, useMap, mapLowResFactor, params,compute_inverse_map=compute_inverse_map)

        if (self.mapLowResFactor is not None ):
            # computes model at a lower resolution than the image similarity
            if self.compute_similarity_measure_at_low_res:
                self.mf = MF.ModelFactory(self.lowResSize, self.lowResSpacing, self.lowResSize, self.lowResSpacing )
            else:
                self.mf = MF.ModelFactory(self.sz, self.spacing, self.lowResSize, self.lowResSpacing )
        else:
            # computes model and similarity at the same resolution
            self.mf = MF.ModelFactory(self.sz, self.spacing, self.sz, self.spacing)
        """model factory which will be used to create the model and its loss function"""

        self.model = None
        """the model itself"""
        self.criterion = None
        """the loss function"""

        self.initialMap = None
        """initial map, will be needed for map-based solutions; by default this will be the identity map, but can be set to something different externally"""
        self.map0_external = None
        """intial map, set externally"""
        self.lowResInitialMap = None
        """low res initila map, by default the identity map, will be needed for map-based solutions which are computed at lower resolution"""
        self.optimizer_instance = None
        """the optimizer instance to perform the actual optimization"""

        self.scheduler = None # for the step size scheduler
        self.patience = None # for the step size scheduler
        self._use_external_scheduler = False

        self.rec_energy = None
        self.rec_similarityEnergy = None
        self.rec_regEnergy = None
        self.rec_opt_par_loss_energy = None
        self.rec_phiWarped = None
        self.rec_phiInverseWarped = None
        self.rec_IWarped = None
        self.last_energy = None
        self.rel_f = None
        self.rec_custom_optimizer_output_string = ''
        """the evaluation information"""
        self.rec_custom_optimizer_output_values = None

        self.delayed_model_parameters = None
        self.delayed_model_parameters_still_to_be_set = False
        self.delayed_model_state_dict = None
        self.delayed_model_state_dict_still_to_be_set = False

        # to be able to transfer state and parameters
        self._sgd_par_list = None # holds the list of parameters
        self._sgd_par_names = None # holds the list of names associated with these parameters
        self._sgd_name_to_model_par = None # allows mapping from name to model parameter
        self._sgd_split_shared = None # keeps track if the shared states were split or not
        self._sgd_split_individual = None # keeps track if the individual states were split or not


    def write_parameters_to_settings(self):
        if self.model is not None:
            self.model.write_parameters_to_settings()

    def get_sgd_split_shared(self):
        return self._sgd_split_shared

    def get_sgd_split_indvidual(self):
        return self._sgd_split_individual

    def get_checkpoint_dict(self):
        if self.model is not None and self.optimizer_instance is not None:
            d = super(SingleScaleRegistrationOptimizer, self).get_checkpoint_dict()
            d['model'] = dict()
            d['model']['parameters'] = self.model.get_registration_parameters_and_buffers()
            d['model']['size'] = self.model.sz
            d['model']['spacing'] = self.model.spacing
            d['optimizer_state'] = self.optimizer_instance.state_dict()
            return d
        else:
            raise ValueError('Unable to create checkpoint, because either the model or the optimizer have not been initialized')

    def load_checkpoint_dict(self,d,load_optimizer_state=False):
        if self.model is not None and self.optimizer_instance is not None:
            self.model.set_registration_parameters(d['model']['parameters'],d['model']['size'],d['model']['spacing'])
            if load_optimizer_state:
                try:
                    self.optimizer_instance.load_state_dict(d['optimizer_state'])
                    print('INFO: Was able to load the previous optimzer state from checkpoint data')
                except:
                    print('INFO: Could not load the previous optimizer state')
            else:
                print('WARNING: Turned off the loading of the optimizer state')
        else:
            raise ValueError('Cannot load checkpoint dictionary, because either the model or the optimizer have not been initialized')

    def get_opt_par_energy(self):
        """
        Energy for optimizer parameters

        :return:
        """
        return self.rec_opt_par_loss_energy.cpu().data.numpy()

    def get_custom_output_values(self):
        """
        Custom output values

        :return:
        """
        return self.rec_custom_optimizer_output_values

    def get_energy(self):
        """
        Returns the current energy
        :return: Returns a tuple (energy, similarity energy, regularization energy)
        """
        return self.rec_energy.cpu().data.numpy(), self.rec_similarityEnergy.cpu().data.numpy(), self.rec_regEnergy.cpu().data.numpy()

    def get_warped_image(self):
        """
        Returns the warped image
        :return: the warped image
        """
        if self.useMap:
            cmap = self.get_map()
            # and now warp it
            return utils.compute_warped_image_multiNC(self.ISource, cmap, self.spacing, self.spline_order)
        else:
            return self.rec_IWarped

    def get_map(self):
        """
        Returns the deformation map
        :return: deformation map
        """
        return self.rec_phiWarped

    def get_inverse_map(self):
        """
        Returns the deformation map
        :return: deformation map
        """
        return self.rec_phiInverseWarped

    def set_n_scale(self, n_scale):
        """
        the path of saved figures, default is the ../data/expr_name
        :param save_fig_path:
        :return:
        """
        self.n_scale = n_scale


    def _create_initial_maps(self):
        if self.useMap:
            # create the identity map [-1,1]^d, since we will use a map-based implementation
            if self.map0_external is not None:
                self.initialMap = self.map0_external
            else:
                id = utils.identity_map_multiN(self.sz, self.spacing)
                self.initialMap = AdaptVal(Variable(torch.from_numpy(id), requires_grad=False))

            if self.mapLowResFactor is not None:
                # create a lower resolution map for the computations
                lowres_id = utils.identity_map_multiN(self.lowResSize, self.lowResSpacing)
                self.lowResInitialMap = AdaptVal(Variable(torch.from_numpy(lowres_id), requires_grad=False))

    def set_model(self, modelName):
        """
        Sets the model that should be solved

        :param modelName: name of the model that should be solved (string)
        """

        self.params['model']['registration_model']['type'] = ( modelName, "['svf'|'svf_quasi_momentum'|'svf_scalar_momentum'|'svf_vector_momentum'|'lddmm_shooting'|'lddmm_shooting_scalar_momentum'] all with '_map' or '_image' suffix" )

        self.model, self.criterion = self.mf.create_registration_model(modelName, self.params['model'],compute_inverse_map=self.compute_inverse_map)
        print(self.model)

        self._create_initial_maps()


    def set_initial_map(self,map0):
        """
        Sets the initial map (overwrites the default identity map)
        :param map0: intial map
        :return: n/a
        """

        self.map0_external = map0

        if self.initialMap is not None:
            # was already set, so let's modify it
            self._create_initial_maps()

    def get_initial_map(self):
        """
        Returns the initial map

        :return: initial map
        """

        if self.initialMap is not None:
            return self.initialMap
        elif self.map0_external is not None:
            return self.map0_external
        else:
            return None


    def add_similarity_measure(self, simName, simMeasure):
        """
        Adds a custom similarity measure.

        :param simName: name of the similarity measure (string)
        :param simMeasure: similarity measure itself (class object that can be instantiated)
        """
        self.criterion.add_similarity_measure(simName, simMeasure)
        self.params['model']['registration_model']['similarity_measure']['type'] = (simName, 'was customized; needs to be expplicitly instantiated, cannot be loaded')

    def add_model(self, modelName, modelNetworkClass, modelLossClass, useMap, modelDescription='custom model'):
        """
        Adds a custom model and its loss function

        :param modelName: name of the model to be added (string)
        :param modelNetworkClass: registration model itself (class object that can be instantiated)
        :param modelLossClass: registration loss (class object that can be instantiated)
        :param useMap: True/False: specifies if model uses a map or not
        :param modelDescription: optional model description
        """
        self.mf.add_model(modelName, modelNetworkClass, modelLossClass, useMap, modelDescription)
        self.params['model']['registration_model']['type'] = (modelName, 'was customized; needs to be explicitly instantiated, cannot be loaded')

    def set_model_state_dict(self,sd):
        """
        Sets the state dictionary of the model

        :param sd: state dictionary
        :return: n/a
        """

        if self.optimizer_has_been_initialized:
            self.model.load_state_dict(sd)
            self.delayed_model_state_dict_still_to_be_set = False
        else:
            self.delayed_model_state_dict_still_to_be_set = True
            self.delayed_model_state_dict = sd

    def get_model_state_dict(self):
        """
        Returns the state dictionary of the model

        :return: state dictionary
        """
        return self.model.state_dict()

    def set_model_parameters(self, p):
        """
        Set the parameters of the registration model

        :param p: parameters
        """

        if self.optimizer_has_been_initialized:
            if (self.useMap) and (self.mapLowResFactor is not None):
                self.model.set_registration_parameters(p, self.lowResSize, self.lowResSpacing)
            else:
                self.model.set_registration_parameters(p, self.sz, self.spacing)
            self.delayed_model_parameters_still_to_be_set = False
        else:
            self.delayed_model_parameters_still_to_be_set = True
            self.delayed_model_parameters = p

    def get_model_parameters(self):
        """
        Returns the parameters of the model

        :return: model parameters
        """
        return self.model.get_registration_parameters()

    def set_shared_model_parameters(self,p):
        """
        Set only the shared parameters of the model

        :param p: shared registration parameters as an ordered dict
        :return: n/a
        """

        self.model.set_shared_registration_parameters(p)

    def get_shared_model_parameters_and_buffers(self):
        """
        Returns only the model parameters that are shared between models and the shared buffers associated w/ it.

        :return: shared model parameters and buffers
        """
        return self.model.get_shared_registration_parameters_and_buffers()

    def get_shared_model_parameters(self):
        """
        Returns only the model parameters that are shared between models.

        :return: shared model parameters
        """
        return self.model.get_shared_registration_parameters()

    def set_individual_model_parameters(self,p):
        """
        Set only the individual parameters of the model

        :param p: individual registration parameters as an ordered dict
        :return: n/a
        """

        self.model.set_individual_registration_parameters(p)

    def get_individual_model_parameters(self):
        """
        Returns only the model parameters that individual to a model (i.e., not shared).

        :return: individual model parameters
        """
        return self.model.get_individual_registration_parameters()

    def upsample_model_parameters(self, desiredSize):
        """
        Upsamples the model parameters

        :param desiredSize: desired size after upsampling, e.g., [100,20,50]
        :return: returns a tuple (upsampled_parameters,upsampled_spacing)
        """
        return self.model.upsample_registration_parameters(desiredSize)

    def downsample_model_parameters(self, desiredSize):
        """
        Downsamples the model parameters

        :param desiredSize: desired size after downsampling, e.g., [50,50,40]
        :return: returns a tuple (downsampled_parameters,downsampled_spacing)
        """
        return self.model.downsample_registration_parameters(desiredSize)

    def _set_number_of_iterations_from_multi_scale(self, nrIter):
        """
        Same as set_number_of_iterations with the exception that this is not recored in the parameter structure since it comes from the multi-scale setting
        :param nrIter: number of iterations
        """
        self.nrOfIterations = nrIter

    def set_number_of_iterations(self, nrIter):
        """
        Set the number of iterations of the optimizer

        :param nrIter: number of iterations
        """
        self.params['optimizer'][('single_scale', {}, 'single scale settings')]
        self.params['optimizer']['single_scale']['nr_of_iterations'] = (nrIter, 'number of iterations')

        self.nrOfIterations = nrIter

    def get_number_of_iterations(self):
        """
        Returns the number of iterations of the solver

        :return: number of set iterations
        """
        return self.nrOfIterations


    def _closure(self):
        self.optimizer_instance.zero_grad()
        # 1) Forward pass: Compute predicted y by passing x to the model
        # 2) Compute loss

        # first define variables that will be passed to the model and the criterion (for further use)
        opt_variables = {'iter': self.iter_count}

        if self.useMap:
            if self.mapLowResFactor is not None:
                if self.compute_similarity_measure_at_low_res:
                    ret = self.model(self.lowResInitialMap, self.lowResISource, opt_variables)
                    if self.compute_inverse_map:
                        if type(ret)==tuple: # if it is a tuple it is returning the inverse
                            self.rec_phiWarped = ret[0]
                            self.rec_phiInverseWarped = ret[1]
                        else:
                            self.rec_phiWarped = ret
                    else:
                        self.rec_phiWarped = ret
                else:
                    ret = self.model(self.lowResInitialMap, self.lowResISource, opt_variables)
                    if self.compute_inverse_map:
                        if type(ret)==tuple:
                            rec_tmp = ret[0]
                            rec_inv_tmp = ret[1]
                        else:
                            rec_tmp = ret
                            rec_inv_tmp = None
                    else:
                        rec_tmp = ret
                    # now upsample to correct resolution
                    desiredSz = self.initialMap.size()[2::]
                    self.rec_phiWarped, _ = self.sampler.upsample_image_to_size(rec_tmp, self.spacing, desiredSz, self.spline_order)
                    if self.compute_inverse_map and rec_inv_tmp is not None:
                        self.rec_phiInverseWarped, _ = self.sampler.upsample_image_to_size(rec_inv_tmp, self.spacing, desiredSz,self.spline_order)
            else:
                ret = self.model(self.initialMap, self.ISource, opt_variables)
                if self.compute_inverse_map:
                    if type(ret)==tuple:
                        self.rec_phiWarped = ret[0]
                        self.rec_phiInverseWarped = ret[1]
                    else:
                        self.rec_phiWarped = ret
                else:
                    self.rec_phiWarped = ret

            if self.mapLowResFactor is not None and self.compute_similarity_measure_at_low_res:
                loss_overall_energy, sim_energy, reg_energy = self.criterion(self.lowResInitialMap, self.rec_phiWarped,
                                                                             self.lowResISource, self.lowResITarget,
                                                                             self.lowResISource,
                                                                             self.model.get_variables_to_transfer_to_loss_function(),
                                                                             opt_variables)
            else:
                loss_overall_energy,sim_energy,reg_energy = self.criterion(self.initialMap, self.rec_phiWarped, self.ISource, self.ITarget, self.lowResISource,
                                                                           self.model.get_variables_to_transfer_to_loss_function(),
                                                                           opt_variables)
        else:
            self.rec_IWarped = self.model(self.ISource, opt_variables )
            loss_overall_energy,sim_energy,reg_energy = self.criterion(self.rec_IWarped, self.ISource, self.ITarget,
                                  self.model.get_variables_to_transfer_to_loss_function(),
                                  opt_variables )

        # to support consensus optimization we have the option of adding a penalty term
        # based on shared parameters
        opt_par_loss_energy = self.compute_optimizer_parameter_loss(self.model.get_shared_registration_parameters())
        loss_overall_energy = loss_overall_energy + opt_par_loss_energy
        loss_overall_energy.backward()
        #torch.nn.utils.clip_grad_norm(self.model.parameters(), 0.5)

        self.rec_custom_optimizer_output_string = self.model.get_custom_optimizer_output_string()
        self.rec_custom_optimizer_output_values = self.model.get_custom_optimizer_output_values()

        self.rec_energy = loss_overall_energy
        self.rec_similarityEnergy = sim_energy
        self.rec_regEnergy = reg_energy
        self.rec_opt_par_loss_energy = opt_par_loss_energy

        #if self.useMap:
        #
        #    if self.iter_count % 1 == 0:
        #        self.rec_energy, self.rec_similarityEnergy, self.rec_regEnergy = self.criterion.get_energy(
        #            self.identityMap, self.rec_phiWarped, self.ISource, self.ITarget, self.lowResISource, self.model.get_variables_to_transfer_to_loss_function())
        #else:
        #    if self.iter_count % 1 == 0:
        #        self.rec_energy, self.rec_similarityEnergy, self.rec_regEnergy = self.criterion.get_energy(
        #            self.rec_IWarped, self.ISource, self.ITarget, self.model.get_variables_to_transfer_to_loss_function())

        return loss_overall_energy

    def analysis(self, energy, similarityEnergy, regEnergy, opt_par_energy, phi_or_warped_image, custom_optimizer_output_string ='', custom_optimizer_output_values=None, force_visualization=False):
        """
        print out the and visualize the result
        :param energy:
        :param similarityEnergy:
        :param regEnergy:
        :param opt_par_energy
        :param phi_or_warped_image:
        :return: returns tuple: first entry True if termination tolerance was reached, otherwise returns False; second entry if the image was visualized
        """

        was_visualized = False
        reached_tolerance = False

        cur_energy = utils.t2np(energy.float())
        # energy analysis

        self._add_to_history('iter',self.iter_count)
        self._add_to_history('energy',cur_energy[0])
        self._add_to_history('similarity_energy',utils.t2np(similarityEnergy.float())[0])
        self._add_to_history('regularization_energy',utils.t2np(regEnergy.float()))
        self._add_to_history('opt_par_energy',utils.t2np(opt_par_energy.float())[0])

        if custom_optimizer_output_values is not None:
            for key in custom_optimizer_output_values:
                self._add_to_history(key,custom_optimizer_output_values[key])

        if self.last_energy is not None:

            # relative function toleranc: |f(xi)-f(xi+1)|/(1+|f(xi)|)
            self.rel_f = abs(self.last_energy - cur_energy) / (1 + abs(cur_energy))
            self._add_to_history('relF',self.rel_f[0])

            if self.show_iteration_output:
                print('Iter {iter}: E={energy}, simE={similarityE}, regE={regE}, optParE={optParE}, relF={relF} {cos}'
                      .format(iter=self.iter_count,
                              energy=cur_energy,
                              similarityE=utils.t2np(similarityEnergy.float()),
                              regE=utils.t2np(regEnergy.float()),
                              optParE=utils.t2np(opt_par_energy.float()),
                              relF=self.rel_f,
                              cos=custom_optimizer_output_string))

            # check if relative convergence tolerance is reached
            if self.rel_f < self.rel_ftol:
                if self.show_iteration_output:
                    print('Reached relative function tolerance of = ' + str(self.rel_ftol))
                reached_tolerance =  True

        else:
            self._add_to_history('relF',None)
            if self.show_iteration_output:
                print('Iter {iter}: E={energy}, simE={similarityE}, regE={regE}, optParE={optParE}, relF=n/a {cos}'
                      .format(iter=self.iter_count,
                              energy=cur_energy,
                              similarityE=utils.t2np(similarityEnergy.float()),
                              regE=utils.t2np(regEnergy.float()),
                              optParE=utils.t2np(opt_par_energy.float()),
                              cos=custom_optimizer_output_string))

        self.last_energy = cur_energy
        iter = self.iter_count

        # performance analysis

        if self.useMap and not self.light_analysis_on and self.save_excel:
            if self.LSource is not None:
                if iter % 4 == 0.:
                    if self.compute_similarity_measure_at_low_res:
                        LSource_warped = utils.get_warped_label_map(self.lowResLSource, phi_or_warped_image, self.spacing)
                        LTarget = self.lowResLTarget

                    else:
                        LSource_warped = utils.get_warped_label_map(self.LSource, phi_or_warped_image, self.spacing)
                        LTarget = self.get_target_label()
                    metric_results_dic = get_multi_metric(LSource_warped, LTarget, eval_label_list=None, rm_bg=False)
                    self.recorder.set_batch_based_env(self.get_pair_path(),self.get_batch_id())
                    info = {}
                    info['label_info'] = metric_results_dic['label_list']
                    info['iter_info'] = 'scale_' + str(self.n_scale) + '_iter_' + str(self.iter_count)
                    self.recorder.saving_results(sched='batch', results=metric_results_dic['multi_metric_res'],  info=info,averaged_results=metric_results_dic['batch_avg_res'])
                    self.recorder.saving_results(sched='buffer', results=metric_results_dic['label_avg_res'],  info=info,averaged_results=None)

        # result visualization
        if self.visualize or self.save_fig:
            visual_param = {}
            visual_param['visualize'] = self.visualize
            if not self.light_analysis_on:
                visual_param['save_fig'] = self.save_fig
                visual_param['save_fig_path'] = self.save_fig_path
                visual_param['save_fig_path_byname'] = os.path.join(self.save_fig_path,'byname')
                visual_param['save_fig_path_byiter'] = os.path.join(self.save_fig_path,'byiter')
                visual_param['save_fig_num'] = self.save_fig_num
                visual_param['pair_path'] = self.pair_path
                visual_param['iter'] = 'scale_'+str(self.n_scale) + '_iter_' + str(self.iter_count)

            else:
                visual_param['save_fig'] = False

            if self.visualize_step and (iter % self.visualize_step == 0) or (iter==self.nrOfIterations-1) or force_visualization:
                was_visualized = True
                if self.useMap and self.mapLowResFactor is not None:
                    vizImage, vizName = self.model.get_parameter_image_and_name_to_visualize(self.lowResISource)
                else:
                    vizImage, vizName = self.model.get_parameter_image_and_name_to_visualize(self.ISource)
                if self.useMap:
                    if self.compute_similarity_measure_at_low_res:
                        I1Warped = utils.compute_warped_image_multiNC(self.lowResISource, phi_or_warped_image, self.lowResSpacing, self.spline_order)
                        lowResLWarped = utils.get_warped_label_map(self.lowResLSource, phi_or_warped_image,
                                                                    self.spacing)
                        vizReg.show_current_images(iter, self.lowResISource, self.lowResITarget, I1Warped, self.lowResLSource,self.lowResLTarget,lowResLWarped,vizImage, vizName, phi_or_warped_image, visual_param)
                    else:
                        I1Warped = utils.compute_warped_image_multiNC(self.ISource, phi_or_warped_image, self.spacing, self.spline_order)
                        vizImage = vizImage if len(vizImage)>2 else None
                        LWarped = None
                        if self.LSource is not None  and self.LTarget is not None:
                            LWarped = utils.get_warped_label_map(self.LSource, phi_or_warped_image, self.spacing)
                        vizReg.show_current_images(iter, self.ISource, self.ITarget, I1Warped,self.LSource, self.LTarget,LWarped, vizImage, vizName, phi_or_warped_image, visual_param)
                else:
                    vizReg.show_current_images(iter, self.ISource, self.ITarget, phi_or_warped_image, vizImage, vizName, None, visual_param)

        return reached_tolerance,was_visualized

    # todo: write these parameter/optimizer functions also for shared parameters and all parameters
    def set_sgd_shared_model_parameters_and_optimizer_states(self, pars):
        """
               Set the individual model parameters and states that may be stored by the optimizer such as the momentum.
               Expects as input what get_sgd_individual_model_parameters_and_optimizer_states creates as output,
               but potentially multiple copies of it (as generated by a pyTorch dataloader). I.e., it takes in a dataloader sample.
               NOTE: currently only supports SGD

               :param pars: parameter list as produced by get_sgd_individual_model_parameters_and_optimizer_states
               :return: n/a
               """
        if self.optimizer_instance is None:
            raise ValueError('Optimizer not yet created')

        if (self._sgd_par_list is None) or (self._sgd_par_names is None):
            raise ValueError(
                'sgd par list and/or par names not available; needs to be created before passing it to the optimizer')

        if len(pars) == 0:
            print('WARNING: found no values')
            return

        # the optimizer (if properly initialized) already holds pointers to the model parameters and the optimizer states
        # so we can set everything in one swoop here

        # loop over the SGD parameter groups (this is modeled after the code in the SGD optimizer)
        # this input will represent a sample from a pytorch dataloader

        # wrap the parameters in a list if needed (so we can mirror the setup from get_sgd_...
        if type(pars) == list:
            use_pars = pars
        else:
            use_pars = [pars]

        for p in use_pars:
            if 'is_shared' in p:
                if p['is_shared']:
                    current_name = p['name']

                    assert (torch.is_tensor(p['model_params']))
                    current_model_params = p['model_params']

                    if 'momentum_buffer' in p:
                        assert (torch.is_tensor(p['momentum_buffer']))
                        current_momentum_buffer = p['momentum_buffer']
                    else:
                        current_momentum_buffer = None

                    # now we need to match this with the parameters and the state of the SGD optimizer
                    model_par = self._sgd_name_to_model_par[current_name]
                    model_par.data.copy_(current_model_params)

                    # and now do the same with the state
                    param_state = self.optimizer_instance.state[model_par]
                    if 'momentum_buffer' in param_state:
                        param_state['momentum_buffer'].copy_(current_momentum_buffer)

    def set_sgd_individual_model_parameters_and_optimizer_states(self, pars):
        """
        Set the individual model parameters and states that may be stored by the optimizer such as the momentum.
        Expects as input what get_sgd_individual_model_parameters_and_optimizer_states creates as output,
        but potentially multiple copies of it (as generated by a pyTorch dataloader). I.e., it takes in a dataloader sample.
        NOTE: currently only supports SGD

        :param pars: parameter list as produced by get_sgd_individual_model_parameters_and_optimizer_states
        :return: n/a
        """
        if self.optimizer_instance is None:
            raise ValueError('Optimizer not yet created')

        if (self._sgd_par_list is None) or (self._sgd_par_names is None):
            raise ValueError(
                'sgd par list and/or par names not available; needs to be created before passing it to the optimizer')

        if len(pars) == 0:
            print('WARNING: found no values')
            return

        # the optimizer (if properly initialized) already holds pointers to the model parameters and the optimizer states
        # so we can set everything in one swoop here

        # loop over the SGD parameter groups (this is modeled after the code in the SGD optimizer)
        # this input will represent a sample from a pytorch dataloader

        # wrap the parameters in a list if needed (so we can mirror the setup from get_sgd_...
        if type(pars)==list:
            use_pars = pars
        else:
            use_pars = [pars]

        for p in use_pars:
            if 'is_shared' in p:
                if not p['is_shared'][0]: # need to grab the first one, because the dataloader replicated these entries
                    current_name = p['name'][0]

                    assert( torch.is_tensor(p['model_params']))
                    current_model_params = p['model_params']

                    if 'momentum_buffer' in p:
                        assert( torch.is_tensor(p['momentum_buffer']) )
                        current_momentum_buffer = p['momentum_buffer']
                    else:
                        current_momentum_buffer = None

                    # now we need to match this with the parameters and the state of the SGD optimizer
                    model_par = self._sgd_name_to_model_par[current_name]
                    model_par.data.copy_(current_model_params)

                    # and now do the same with the state
                    param_state = self.optimizer_instance.state[model_par]
                    if 'momentum_buffer' in param_state:
                        param_state['momentum_buffer'].copy_(current_momentum_buffer)

    def _convert_obj_with_parameters_to_obj_with_tensors(self, p):
        """
        Converts structures that consist of lists and dictionaries with parameters to tensors

        :param p: parameter structure
        :return: object with parameters converted to tensors
        """

        if type(p) == list:
            ret_p = []
            for e in p:
                ret_p.append(self._convert_obj_with_parameters_to_obj_with_tensors(e))
            return ret_p
        elif type(p) == dict:
            ret_p = dict()
            for key in p:
                ret_p[key] = self._convert_obj_with_parameters_to_obj_with_tensors((p[key]))
            return ret_p
        elif type(p) == torch.nn.parameter.Parameter:
            return p.data
        else:
            return p

    def get_sgd_shared_model_parameters(self):
        """
        Gets the model parameters that are shared.

        :return:
        """

        if self.optimizer_instance is None:
            raise ValueError('Optimizer not yet created')

        if (self._sgd_par_list is None) or (self._sgd_par_names is None):
            raise ValueError(
                'sgd par list and/or par names not available; needs to be created before passing it to the optimizer')

        d = []

        # loop over the SGD parameter groups (this is modeled after the code in the SGD optimizer)
        for group in self.optimizer_instance.param_groups:

            group_dict = dict()
            group_dict['params'] = []

            for p in group['params']:
                current_group_params = dict()
                # let's first see if this is a shared state
                if self._sgd_par_names[p]['is_shared']:
                    # keep track of the names so we can and batch, so we can read it back in
                    current_group_params.update(self._sgd_par_names[p])
                    # now deal with the optimizer state if available
                    current_group_params['model_params'] = self._convert_obj_with_parameters_to_obj_with_tensors(p)

                    group_dict['params'].append(current_group_params)

            d.append(group_dict)

        return d


    def get_sgd_individual_model_parameters_and_optimizer_states(self):
        """
        Gets the individual model parameters and states that may be stored by the optimizer such as the momentum.
        NOTE: currently only supports SGD

        :return:
        """
        if self.optimizer_instance is None:
            raise ValueError('Optimizer not yet created')

        if (self._sgd_par_list is None) or (self._sgd_par_names is None):
            raise ValueError(
                'sgd par list and/or par names not available; needs to be created before passing it to the optimizer')

        d = []

        # loop over the SGD parameter groups (this is modeled after the code in the SGD optimizer)
        for group in self.optimizer_instance.param_groups:

            group_dict = dict()
            group_dict['weight_decay'] = group['weight_decay']
            group_dict['momentum'] = group['momentum']
            group_dict['dampening'] = group['dampening']
            group_dict['nesterov'] = group['nesterov']
            group_dict['lr'] = group['lr']

            group_dict['params'] = []

            for p in group['params']:
                current_group_params = dict()
                # let's first see if this is a shared state
                if not self._sgd_par_names[p]['is_shared']:
                    # keep track of the names so we can and batch, so we can read it back in
                    current_group_params.update(self._sgd_par_names[p])
                    # now deal with the optimizer state if available
                    current_group_params['model_params'] = self._convert_obj_with_parameters_to_obj_with_tensors(p)
                    if group['momentum'] != 0:
                        param_state = self.optimizer_instance.state[p]
                        if 'momentum_buffer' in param_state:
                            current_group_params['momentum_buffer'] = self._convert_obj_with_parameters_to_obj_with_tensors(param_state['momentum_buffer'])

                    group_dict['params'].append(current_group_params)

            d.append(group_dict)

        return d

    def _remove_state_variables_for_individual_parameters(self,individual_pars):
        """
        Removes the optimizer state for individual parameters.
        This is required at the beginning as we do not want to reuse the SGD momentum for example for an unrelated registration.

        :param individual_pars: individual parameters are returned by get_sgd_individual_model_parameters_and_optimizer_states
        :return: n/a
        """

        if self.optimizer_instance is None:
            raise ValueError('Optimizer not yet created')

        if (self._sgd_par_list is None) or (self._sgd_par_names is None):
            raise ValueError(
                'sgd par list and/or par names not available; needs to be created before passing it to the optimizer')

        # loop over the SGD parameter groups (this is modeled after the code in the SGD optimizer)
        for group in self.optimizer_instance.param_groups:

            for p in group['params']:
                # let's first see if this is a shared state
                if not self._sgd_par_names[p]['is_shared']:
                    # we want to delete the state of this one
                    self.optimizer_instance.state.pop(p)


    def _create_optimizer_parameter_dictionary(self,individual_pars, shared_pars,
                                              settings_individual=dict(), settings_shared=dict()):

        par_list = []
        """List of parameters that can directly be passed to an optimizer; different list elements define different parameter groups"""
        par_names = dict()
        """dictionary which maps from a parameters id (i.e., memory) to its description: name/is_shared"""
        # name is the name of the variable
        # is_shared keeps track of if a parameter was declared shared (opposed to individual, which we need for registrations)

        names_to_par = dict()
        """dictionary which maps from a parameter name back to the parameter"""

        # first deal with the individual parameters
        pl_ind, par_to_name_ind = utils.get_parameter_list_and_par_to_name_dict_from_parameter_dict(individual_pars)
        #cd = {'params': pl_ind}
        cd = {'params': [p for p in pl_ind if p.requires_grad]}
        cd.update(settings_individual)
        par_list.append(cd)
        # add all the names
        for current_par, key in zip(pl_ind, par_to_name_ind):
            par_names[key] = {'name': par_to_name_ind[key], 'is_shared': False}
            names_to_par[par_to_name_ind[key]] = current_par

        # now deal with the shared parameters
        pl_shared, par_to_name_shared = utils.get_parameter_list_and_par_to_name_dict_from_parameter_dict(shared_pars)
        #cd = {'params': pl_shared}
        cd = {'params': [p for p in pl_shared if p.requires_grad]}
        cd.update(settings_shared)
        par_list.append(cd)
        for current_par, key in zip(pl_shared, par_to_name_shared):
            par_names[key] = {'name': par_to_name_shared[key], 'is_shared': True}
            names_to_par[par_to_name_shared[key]] = current_par

        return par_list, par_names, names_to_par

    def _write_out_shared_parameters(self, model_pars, filename):

        # just write out the ones that are shared
        for group in model_pars:
            if 'params' in group:
                was_shared_group = False  # there can only be one
                # create lists that will hold the information for the different batches
                cur_pars = []

                # now iterate through the current parameter list
                for p in group['params']:
                    needs_to_be_saved = True
                    if 'is_shared' in p:
                        if not p['is_shared']:
                            needs_to_be_saved = False

                    if needs_to_be_saved:
                        # we found a shared entry
                        was_shared_group = True
                        cur_pars.append(p)

                # now we have the parameter list for one of the elements of the batch and we can write it out
                if was_shared_group:  # otherwise will be overwritten by a later parameter group
                    torch.save(cur_pars, filename)


    def _write_out_individual_parameters(self, model_pars, filenames):

        batch_size = len(filenames)

        # just write out the ones that are individual
        for group in model_pars:
            if 'params' in group:
                was_individual_group = False  # there can only be one
                # create lists that will hold the information for the different batches
                for b in range(batch_size):
                    cur_pars = []

                    # now iterate through the current parameter list
                    for p in group['params']:
                        if 'is_shared' in p:
                            # we found an individual entry
                            if not p['is_shared']:
                                was_individual_group = True
                                # now go through this dictionary, extract the current batch info in it,
                                # and append it to the current batch parameter list
                                cur_dict = dict()
                                for p_el in p:
                                    if p_el == 'name':
                                        cur_dict['name'] = p[p_el]
                                    elif p_el == 'is_shared':
                                        cur_dict['is_shared'] = p[p_el]
                                    else:
                                        # this will be a tensor so we need to extract the information for the current batch
                                        cur_dict[p_el] = p[p_el][b, ...]

                                cur_pars.append(cur_dict)

                    # now we have the parameter list for one of the elements of the batch and we can write it out
                    if was_individual_group:  # otherwise will be overwritten by a later parameter group
                        torch.save(cur_pars, filenames[b])

    def _get_optimizer_instance(self):

        if (self.model is None) or (self.criterion is None):
            raise ValueError('Please specify a model to solve with set_model first')

        # first check if an optimizer was specified externally

        if self.optimizer is not None:
            # simply instantiate it
            if self.optimizer_name is not None:
                print('Warning: optimizer name = ' + str(self.optimizer_name) +
                      ' specified, but ignored since optimizer was set explicitly')
            opt_instance = self.optimizer(self.model.parameters(), **self.optimizer_params)
            return opt_instance
        else:
            # select it by name
            # TODO: Check what the best way to adapt the tolerances is here; tying it to rel_ftol is not really correct
            if self.optimizer_name is None:
                raise ValueError('Need to select an optimizer')
            elif self.optimizer_name == 'lbfgs_ls':
                if self.last_successful_step_size_taken is not None:
                    desired_lr = self.last_successful_step_size_taken
                else:
                    desired_lr = 1.0
                max_iter = self.params['optimizer']['lbfgs'][('max_iter',1,'maximum number of iterations')]
                max_eval = self.params['optimizer']['lbfgs'][('max_eval',5,'maximum number of evaluation')]
                history_size = self.params['optimizer']['lbfgs'][('history_size',5,'Size of the optimizer history')]
                line_search_fn = self.params['optimizer']['lbfgs'][('line_search_fn','backtracking','Type of line search function')]

                opt_instance = CO.LBFGS_LS(self.model.parameters(),
                                           lr=desired_lr, max_iter=max_iter, max_eval=max_eval,
                                           tolerance_grad=self.rel_ftol * 10, tolerance_change=self.rel_ftol,
                                           history_size=history_size, line_search_fn=line_search_fn)
                return opt_instance
            elif self.optimizer_name == 'sgd':
                #if self.last_successful_step_size_taken is not None:
                #    desired_lr = self.last_successful_step_size_taken
                #else:

                desired_lr_individual = self.params['optimizer']['sgd']['individual'][('lr',0.01,'desired learning rate')]
                sgd_momentum_individual = self.params['optimizer']['sgd']['individual'][('momentum',0.9,'sgd momentum')]
                sgd_dampening_individual = self.params['optimizer']['sgd']['individual'][('dampening',0.0,'sgd dampening')]
                sgd_weight_decay_individual = self.params['optimizer']['sgd']['individual'][('weight_decay',0.0,'sgd weight decay')]
                sgd_nesterov_individual = self.params['optimizer']['sgd']['individual'][('nesterov',True,'use Nesterove scheme')]

                desired_lr_shared = self.params['optimizer']['sgd']['shared'][('lr', 0.01, 'desired learning rate')]
                sgd_momentum_shared = self.params['optimizer']['sgd']['shared'][('momentum', 0.9, 'sgd momentum')]
                sgd_dampening_shared = self.params['optimizer']['sgd']['shared'][('dampening', 0.0, 'sgd dampening')]
                sgd_weight_decay_shared = self.params['optimizer']['sgd']['shared'][('weight_decay', 0.0, 'sgd weight decay')]
                sgd_nesterov_shared = self.params['optimizer']['sgd']['shared'][('nesterov', True, 'use Nesterove scheme')]

                settings_shared = {'momentum': sgd_momentum_shared,
                                   'dampening': sgd_dampening_shared,
                                   'weight_decay': sgd_weight_decay_shared,
                                   'nesterov': sgd_nesterov_shared,
                                   'lr': desired_lr_shared}

                settings_individual = {'momentum': sgd_momentum_individual,
                                   'dampening': sgd_dampening_individual,
                                   'weight_decay': sgd_weight_decay_individual,
                                   'nesterov': sgd_nesterov_individual,
                                   'lr': desired_lr_individual}

                self._sgd_par_list, self._sgd_par_names, self._sgd_name_to_model_par = self._create_optimizer_parameter_dictionary(
                    self.model.get_individual_registration_parameters(),
                    self.model.get_shared_registration_parameters(),
                    settings_individual=settings_individual,
                    settings_shared=settings_shared)

                opt_instance = torch.optim.SGD(self._sgd_par_list)

                return opt_instance
            elif self.optimizer_name == 'adam':
                if self.last_successful_step_size_taken is not None:
                    desired_lr = self.last_successful_step_size_taken
                else:
                    desired_lr = self.params['optimizer']['adam'][('lr',0.01,'desired learning rate')]
                adam_betas = self.params['optimizer']['adam'][('betas',[0.9,0.999],'adam betas')]
                adam_eps = self.params['optimizer']['adam'][('eps',self.rel_ftol,'adam eps')]
                adam_weight_decay = self.params['optimizer']['adam'][('weight_decay',0.0,'adam weight decay')]
                opt_instance = torch.optim.Adam(self.model.parameters(), lr=desired_lr,
                                                betas=adam_betas,
                                                eps=adam_eps,
                                                weight_decay=adam_weight_decay)
                return opt_instance
            else:
                raise ValueError('Optimizer = ' + str(self.optimizer_name) + ' not yet supported')

    def _set_all_still_missing_parameters(self):

        if self.optimizer_name is None:
            self.optimizer_name = self.params['optimizer'][('name','lbfgs_ls','Optimizer (lbfgs|adam|sgd)')]

        if self.model is None:
            model_name = self.params['model']['registration_model'][('type', 'lddmm_shooting_map', "['svf'|'svf_quasi_momentum'|'svf_scalar_momentum'|'svf_vector_momentum'|'lddmm_shooting'|'lddmm_shooting_scalar_momentum'] all with suffix '_map' or '_image'")]
            self.params['model']['deformation'][('use_map', True, 'use a map for the solution or not True/False' )]
            self.set_model( model_name )

        if self.nrOfIterations is None: # not externally set, so this will not be a multi-scale solution
            self.params['optimizer'][('single_scale', {}, 'single scale settings')]
            self.nrOfIterations = self.params['optimizer']['single_scale'][('nr_of_iterations', 10, 'number of iterations')]

        # get the optimizer
        if self.optimizer_instance is None:
            self.optimizer_instance = self._get_optimizer_instance()

        if USE_CUDA:
            self.model = self.model.cuda()

        self.compute_low_res_image_if_needed()
        self.optimizer_has_been_initialized = True

    def set_scheduler_patience(self,patience):
        self.params['optimizer']['scheduler']['patience'] = patience
        self.scheduler_patience = patience

    def set_scheduler_patience_silent(self,patience):
        self.scheduler_patience = patience

    def get_scheduler_patience(self):
        return self.scheduler_patience

    def _set_use_external_scheduler(self):
        self._use_external_scheduler = True

    def _set_use_internal_scheduler(self):
        self._use_external_scheduler = False

    def _get_use_external_scheduler(self):
        return self._use_external_scheduler

    def _get_dictionary_to_pass_to_integrator(self):
        """
        This is experimental to allow passing additional parameters to integrators/smoothers, etc.

        :return: dictionary
        """

        d = dict()

        if self.mapLowResFactor is not None:
            d['I0'] = self.lowResISource
            d['I1'] = self.lowResITarget
        else:
            d['I0'] = self.ISource
            d['I1'] = self.ITarget

        return d

    def optimize(self):
        """
        Do the single scale optimization
        """

        self._set_all_still_missing_parameters()

        # in this way model parameters can be "set" before the optimizer has been properly initialized
        if self.delayed_model_parameters_still_to_be_set:
            print('Setting model parameters, delayed')
            self.set_model_parameters(self.delayed_model_parameters)

        if self.delayed_model_state_dict_still_to_be_set:
            print('Setting model state dict, delayed')
            self.set_model_state_dict(self.delayed_model_state_dict)

        # this allows passing addtional parameters to the smoothers for all models and smoothers
        self.model.set_dictionary_to_pass_to_integrator(self._get_dictionary_to_pass_to_integrator())
        self.criterion.set_dictionary_to_pass_to_smoother(self._get_dictionary_to_pass_to_integrator())

        # optimize for a few steps
        start = time.time()

        self.last_energy = None
        could_not_find_successful_step = False

        if not self._use_external_scheduler:
            self.use_step_size_scheduler = self.params['optimizer'][('use_step_size_scheduler',True,'If set to True the step sizes are reduced if no progress is made')]

            if self.use_step_size_scheduler:
                self.params['optimizer'][('scheduler', {}, 'parameters for the ReduceLROnPlateau scheduler')]
                self.scheduler_verbose = self.params['optimizer']['scheduler'][
                    ('verbose', True, 'if True prints out changes in learning rate')]
                self.scheduler_factor = self.params['optimizer']['scheduler'][('factor', 0.5, 'reduction factor')]
                self.scheduler_patience = self.params['optimizer']['scheduler'][
                    ('patience', 10, 'how many steps without reduction before LR is changed')]

            if self.use_step_size_scheduler and self.scheduler is None:
                self.scheduler = torch.optim.lr_scheduler.ReduceLROnPlateau(self.optimizer_instance, 'min',
                                                                       verbose=self.scheduler_verbose,
                                                                       factor=self.scheduler_factor,
                                                                       patience=self.scheduler_patience)

        self.iter_count = 0
        for iter in range(self.nrOfIterations):

            # take a step of the optimizer
            # for p in self.optimizer_instance._params:
            #     p.data = p.data.float()
            current_loss = self.optimizer_instance.step(self._closure)

            # an external scheduler may for example be used in batch optimization
            if not self._use_external_scheduler:
                if self.use_step_size_scheduler:
                    self.scheduler.step(current_loss.data[0])

            if hasattr(self.optimizer_instance,'last_step_size_taken'):
                self.last_successful_step_size_taken = self.optimizer_instance.last_step_size_taken()

            if self.last_successful_step_size_taken==0.0:
                print('Optimizer was not able to find a successful step. Stopping iterations.')
                could_not_find_successful_step = True
                if iter==0:
                    print('The gradient was likely too large or the optimization started from an optimal point.')
                    print('If this behavior is unexpected try adjusting the settings of the similiarity measure or allow the optimizer to try out smaller steps.')

                # to make sure warped images and the map is correct, call closure once more
                self._closure()

            if self.useMap:
                vis_arg = self.rec_phiWarped
            else:
                vis_arg = self.rec_IWarped

            tolerance_reached,was_visualized = self.analysis(self.rec_energy, self.rec_similarityEnergy,
                                              self.rec_regEnergy, self.rec_opt_par_loss_energy,
                                              vis_arg,
                                              self.rec_custom_optimizer_output_string,
                                              self.rec_custom_optimizer_output_values)


            if tolerance_reached or could_not_find_successful_step:
                if tolerance_reached:
                    print('Terminating optimization, because the desired tolerance was reached.')

                # force the output of the last image in this case, if it has not been visualized previously
                if not was_visualized and (self.visualize or self.save_fig):
                    _, _ = self.analysis(self.rec_energy, self.rec_similarityEnergy,
                                              self.rec_regEnergy, self.rec_opt_par_loss_energy,
                                              vis_arg,
                                              self.rec_custom_optimizer_output_string,
                                              self.rec_custom_optimizer_output_values,
                                              force_visualization=True)
                break

            self.iter_count = iter+1

        if self.show_iteration_output:
            print(('time:', time.time() - start))


class SingleScaleBatchRegistrationOptimizer(ImageRegistrationOptimizer):

    def __init__(self, sz, spacing, useMap, mapLowResFactor, params, compute_inverse_map=False):

        super(SingleScaleBatchRegistrationOptimizer, self).__init__(sz, spacing, useMap, mapLowResFactor, params, compute_inverse_map=compute_inverse_map)

        self.params[('optimizer', {}, 'optimizer settings')]
        cparams = self.params['optimizer']
        cparams[('batch_settings', {}, 'settings for the batch or optimizer')]
        cparams = cparams['batch_settings']

        self.batch_size = cparams[('batch_size',2,'how many images per batch (if set larger or equal to the number of images, it will be processed as one batch')]
        """how many images per batch"""

        self.shuffle = cparams[('shuffle', True, 'if batches should be shuffled between epochs')]
        """shuffle batches between epochshow many images per batch"""

        self.num_workers = cparams[('num_workers',0,'Number of workers to read the data. Set it to zero on the GPU or use >0 at your own risk.')]
        """number of workers to read the data"""

        self.nr_of_epochs = cparams[('nr_of_epochs', 1,'how many epochs')]
        """how many iterations for batch; i.e., how often to iterate over the entire dataset = epochs"""

        self.parameter_output_dir = cparams[('parameter_output_dir','parameters','output directory to store the shared and the individual parameters during the iterations')]
        """output directory to store the shared and the individual parameters during the iterations"""

        self.individual_parameter_output_dir = os.path.join(self.parameter_output_dir,'individual')
        self.shared_parameter_output_dir = os.path.join(self.parameter_output_dir,'shared')

        self.start_from_previously_saved_parameters = cparams[('start_from_previously_saved_parameters',True,'If set to true checks already for the first batch of files in the output directories exist and uses them if they do.')]
        """If true then checks if previously saved parameter files exists and load them at the beginning already"""

        self.individual_checkpoint_output_directory = os.path.join(self.individual_parameter_output_dir,'checkpoints')
        self.shared_checkpoint_output_directory = os.path.join(self.shared_parameter_output_dir,'checkpoints')

        self.checkpoint_interval = cparams[('checkpoint_interval',0,'after how many epochs, checkpoints are saved; if set to 0, checkpoint will not be saved')]
        """after how many epochs checkpoints are saved"""

        self.verbose_output = cparams[('verbose_output',False,'turns on verbose output')]

        self.show_sample_optimizer_output = cparams[('show_sample_optimizer_output',False,'If true shows the energies during optimizaton of a sample')]
        """Shows iterations for each sample being optimized"""

        self.also_eliminate_shared_state_between_samples_during_first_epoch = \
            self.params['optimizer']['sgd'][('also_eliminate_shared_state_between_samples_during_first_epoch', False,
                                             'if set to true all states are eliminated, otherwise only the individual ones')]

        self.use_step_size_scheduler = self.params['optimizer'][('use_step_size_scheduler', True, 'If set to True the step sizes are reduced if no progress is made')]
        self.scheduler = None

        if self.use_step_size_scheduler:
            self.params['optimizer'][('scheduler', {}, 'parameters for the ReduceLROnPlateau scheduler')]
            self.scheduler_verbose = self.params['optimizer']['scheduler'][
                ('verbose', True, 'if True prints out changes in learning rate')]
            self.scheduler_factor = self.params['optimizer']['scheduler'][('factor', 0.75, 'reduction factor')]
            self.scheduler_patience = self.params['optimizer']['scheduler'][
                ('patience', 5, 'how many steps without reduction before LR is changed')]

        self.model_name = None
        self.add_model_name = None
        self.add_model_networkClass = None
        self.add_model_lossClass = None
        self.addSimName = None
        self.addSimMeasure = None

        self.ssOpt = None

    def write_parameters_to_settings(self):
        if self.ssOpt is not None:
            self.ssOpt.write_parameters_to_settings()

    def add_similarity_measure(self, simName, simMeasure):
        """
        Adds a custom similarity measure

        :param simName: name of the similarity measure (string)
        :param simMeasure: the similarity measure itself (an object that can be instantiated)
        """
        self.addSimName = simName
        self.addSimMeasure = simMeasure


    def set_model(self, modelName):
        """
        Sets the model that should be solved

        :param modelName: name of the model that should be solved (string)
        """

        self.model_name = modelName

    def add_model(self, add_model_name, add_model_networkClass, add_model_lossClass):
        """
        Adds a custom model to be optimized over

        :param add_model_name: name of the model (string)
        :param add_model_networkClass: network model itself (as an object that can be instantiated)
        :param add_model_lossClass: loss of the model (as an object that can be instantiated)
        """
        self.add_model_name = add_model_name
        self.add_model_networkClass = add_model_networkClass
        self.add_model_lossClass = add_model_lossClass


    def get_checkpoint_dict(self):
        d = super(SingleScaleBatchRegistrationOptimizer, self).get_checkpoint_dict()
        if self.ssOpt is not None:
            d['shared_parameters'] = self.ssOpt.get_shared_model_parameters_and_buffers()
        return d

    def load_checkpoint_dict(self, d, load_optimizer_state=False):
        super(SingleScaleBatchRegistrationOptimizer, self).load_checkpoint_dict(d)
        if 'shared_parameters' in d:
            if self.ssOpt is not None:
                self.ssOpt.set_shared_model_parameters(d['shared_parameters'])
        else:
            raise ValueError('checkpoint does not contain: consensus_dual')

    def get_warped_image(self):
        """
        Returns the warped image
        :return: the warped image
        """

        p = dict()
        p['warped_images'] = []

        print('get_warped_image: not yet implemented')

        return p

    def get_map(self):
        """
        Returns the deformation map
        :return: deformation map
        """

        p = dict()
        p['phi'] = []

        print('get_map: not yet implemented')

        return p

    def get_inverse_map(self):
        """
        Returns the inverse deformation map
        :return: deformation map
        """

        p = dict()
        p['phi_inv'] = []

        print('get_inverse_map: not yet implemented')

        return p


    def get_model_parameters(self):
        """
        Returns the parameters of the model

        :return: model parameters
        """
        p = dict()
        if self.ssOpt is not None:
            p['shared_parameters'] = self.ssOpt.get_shared_model_parameters_and_buffers()

        return p

    def set_model_parameters(self, p):
        raise ValueError('Setting model parameters not yet supported by batch optimizer')

    def _set_all_still_missing_parameters(self):
        if self.model_name is None:
            model_name = self.params['model']['registration_model'][('type', 'lddmm_shooting_map',
                                                                     "['svf'|'svf_quasi_momentum'|'svf_scalar_momentum'|'svf_vector_momentum'|'lddmm_shooting'|'lddmm_shooting_scalar_momentum'] all with suffix '_map' or '_image'")]
            self.params['model']['deformation'][('use_map', True, 'use a map for the solution or not True/False')]
            self.set_model(model_name)

        if self.optimizer_name is None:
            self.optimizer_name = self.params['optimizer'][('name', 'sgd', 'Optimizer (lbfgs|adam|sgd)')]

        self.optimizer_has_been_initialized = True

    def _create_single_scale_optimizer(self,batch_size):
        ssOpt = SingleScaleRegistrationOptimizer(batch_size, self.spacing, self.useMap, self.mapLowResFactor, self.params, compute_inverse_map=self.compute_inverse_map)

        if ((self.add_model_name is not None) and
                (self.add_model_networkClass is not None) and
                (self.add_model_lossClass is not None)):
            ssOpt.add_model(self.add_model_name, self.add_model_networkClass, self.add_model_lossClass)

        # now set the actual model we want to solve
        ssOpt.set_model(self.model_name)

        if (self.addSimName is not None) and (self.addSimMeasure is not None):
            ssOpt.add_similarity_measure(self.addSimName, self.addSimMeasure)

        if self.optimizer_name is not None:
            ssOpt.set_optimizer_by_name(self.optimizer_name)
        else:
            raise ValueError('Optimizers need to be specified by name of consensus optimization at the moment.')

        ssOpt.set_rel_ftol(self.get_rel_ftol())

        ssOpt.set_visualization(self.get_visualization())
        ssOpt.set_visualize_step(self.get_visualize_step())
        ssOpt.set_light_analysis_on(self.light_analysis_on)

        if not self.light_analysis_on:
            raise ValueError('not supported yet')

        return ssOpt

    def _get_individual_checkpoint_filenames(self,output_directory,idx,epoch_iter):
        filenames = []
        for v in idx:
            filenames.append(os.path.join(output_directory,'checkpoint_individual_parameter_pair_{:05d}_epoch_{:05d}.pt'.format(v,epoch_iter)))
        return filenames

    def _get_shared_checkpoint_filename(self,output_directory,epoch_iter):

        filename = os.path.join(output_directory,'checkpoint_shared_parameters_epoch_{:05d}.pt'.format(epoch_iter))
        return filename

    def _create_all_output_directories(self):

        if not os.path.exists(self.parameter_output_dir):
            os.makedirs(self.parameter_output_dir)
            print('Creating directory: ' + self.parameter_output_dir)

        if not os.path.exists(self.individual_parameter_output_dir):
            os.makedirs(self.individual_parameter_output_dir)
            print('Creating directory: ' + self.individual_parameter_output_dir)

        if not os.path.exists(self.shared_parameter_output_dir):
            os.makedirs(self.shared_parameter_output_dir)
            print('Creating directory: ' + self.shared_parameter_output_dir)

        if not os.path.exists(self.individual_checkpoint_output_directory):
            os.makedirs(self.individual_checkpoint_output_directory)
            print('Creating directory: ' + self.individual_checkpoint_output_directory)

        if not os.path.exists(self.shared_checkpoint_output_directory):
            os.makedirs(self.shared_checkpoint_output_directory)
            print('Creating directory: ' + self.shared_checkpoint_output_directory)


    def _get_shared_parameter_filename(self,output_dir):
        return os.path.join(output_dir,'shared_parameters.pt')

    def optimize(self):
        """
        The optimizer to optimize over batches of images

        :return: n/a
        """

        if self.optimizer is not None:
            raise ValueError('Custom optimizers are currently not supported for batch optimization.\
                                  Set the optimizer by name (e.g., in the json configuration) instead. Should be some form of stochastic gradient descent.')


        self._set_all_still_missing_parameters()
        self._create_all_output_directories()

        iter_offset = 0

        if torch.is_tensor(self.ISource) or torch.is_tensor(self.ITarget):
            raise ValueError('Batch optimizer expects lists of filenames as inputs for the source and target images')

        registration_data_set = OD.PairwiseRegistrationDataset(output_directory=self.individual_parameter_output_dir,
                                                               source_image_filenames=self.ISource,
                                                               target_image_filenames=self.ITarget,
                                                               params=self.params)

        nr_of_datasets = len(registration_data_set)
        if nr_of_datasets<self.batch_size:
            print('INFO: nr of datasets is smaller than batch-size. Reducing batch size to ' + str(nr_of_datasets))
            self.batch_size=nr_of_datasets

        if nr_of_datasets%self.batch_size!=0:
            raise ValueError('Number of registration pairs needs to be divisible by the batch size.')

        dataloader = DataLoader(registration_data_set, batch_size=self.batch_size,
                                shuffle=self.shuffle, num_workers=self.num_workers)

        self.ssOpt = None
        last_batch_size = None

        nr_of_samples = nr_of_datasets//self.batch_size

        last_energy = None
        last_sim_energy = None
        last_reg_energy = None
        last_opt_energy = None

        shared_parameter_filename = self._get_shared_parameter_filename(self.shared_parameter_output_dir)

        load_individual_parameters_during_first_epoch = False
        load_shared_parameters_before_first_epoch = False

        if self.start_from_previously_saved_parameters:
            # check if there are files in the output_directory
            has_all_filenames = True
            for idx in range(len(self.ISource)):
                cur_filename = registration_data_set._get_parameter_filename(idx)
                if not os.path.isfile(cur_filename):
                    has_all_filenames = False
                    break

            load_individual_parameters_during_first_epoch =  has_all_filenames
            load_shared_parameters_before_first_epoch = os.path.isfile(shared_parameter_filename)

            if load_individual_parameters_during_first_epoch:
                print('INFO: Will load the individual parameters from the previous run in directory ' + self.individual_parameter_output_dir + ' for initialization.')
            else:
                print('INFO: Will NOT load the individual parameters from the previous run in directory ' + self.individual_parameter_output_dir + ' for initialization.')

            if load_shared_parameters_before_first_epoch:
                print('INFO: Will load the shared parameter file ' + shared_parameter_filename + ' before computing the first epoch')
            else:
                print('INFO: Will NOT load the shared parameter file ' + shared_parameter_filename + ' before computing the first epoch')

        for iter_epoch in range(iter_offset,self.nr_of_epochs+iter_offset):
            if self.verbose_output:
                print('Computing epoch ' + str(iter_epoch + 1) + ' of ' + str(iter_offset+self.nr_of_epochs))

            cur_running_energy = np.array([0.0])
            cur_running_sim_energy = np.array([0.0])
            cur_running_reg_energy = np.array([0.0])
            cur_running_opt_energy = np.array([0.0])

            cur_min_energy = None
            cur_max_energy = None
            cur_min_sim_energy = None
            cur_max_sim_energy = None
            cur_min_reg_energy = None
            cur_max_reg_energy = None
            cur_min_opt_energy = None
            cur_max_opt_energy = None

            for i, sample in enumerate(dataloader, 0):

                # get the data from the dataloader
                current_source_batch = AdaptVal(Variable(sample['ISource'], requires_grad=False))
                current_target_batch = AdaptVal(Variable(sample['ITarget'], requires_grad=False))

                # create the optimizer
                batch_size = current_source_batch.size()
                if (batch_size != last_batch_size) and (last_batch_size is not None):
                    raise ValueError('Ooops, this should not have happened.')

                initialize_optimizer = False
                if (batch_size != last_batch_size) or (self.ssOpt is None):
                    initialize_optimizer = True
                    # we need to create a new optimizer; otherwise optimizer already exists
                    self.ssOpt = self._create_single_scale_optimizer(batch_size)

                # images need to be set before calling _set_all_still_missing_parameters
                self.ssOpt.set_source_image(current_source_batch)
                self.ssOpt.set_target_image(current_target_batch)

                if initialize_optimizer:
                    # to make sure we have the model initialized, force parameter installation
                    self.ssOpt._set_all_still_missing_parameters()
                    # since this is chunked-up we increase the patience
                    self.ssOpt._set_use_external_scheduler()

                    if self.show_sample_optimizer_output:
                        self.ssOpt.turn_iteration_output_on()
                    else:
                        self.ssOpt.turn_iteration_output_off()

                    if self.use_step_size_scheduler and self.scheduler is None:
                        self.scheduler = torch.optim.lr_scheduler.ReduceLROnPlateau(self.ssOpt.optimizer_instance, 'min',
                                                                                    verbose=self.scheduler_verbose,
                                                                                    factor=self.scheduler_factor,
                                                                                    patience=self.scheduler_patience)

                    if load_shared_parameters_before_first_epoch:
                        print('Loading the shared parameters.')
                        self.ssOpt.set_sgd_shared_model_parameters_and_optimizer_states(torch.load(shared_parameter_filename))

                last_batch_size = batch_size

                if iter_epoch!=0 or load_individual_parameters_during_first_epoch: # only load the individual parameters after the first epoch
                    if 'individual_parameter' in sample:
                        current_individual_parameters = sample['individual_parameter']
                        if current_individual_parameters is not None:
                            if self.verbose_output:
                                print('INFO: loading current individual optimizer state')
                            self.ssOpt.set_sgd_individual_model_parameters_and_optimizer_states(current_individual_parameters)
                    else:
                        print('WARNING: could not find previous parameter file')
                else:
                    # this is the case when optimization is run for the first time for a batch or if previous results should not be used
                    # In this case we want to have a fresh start for the initial conditions
                    par_file = os.path.join(self.individual_parameter_output_dir,'default_init.pt')
                    if i==0:
                        # this is the first time, so we store the individual parameters
                        torch.save(self.ssOpt.get_individual_model_parameters(),par_file)
                    else:
                        # now we load them
                        if self.verbose_output:
                            print('INFO: forcing the initial individual parameters to default')
                        self.ssOpt.set_individual_model_parameters(torch.load(par_file))
                        # and we need to kill the optimizer state (to get rid of the previous momentum)
                        if self.also_eliminate_shared_state_between_samples_during_first_epoch:
                            if self.verbose_output:
                                print('INFO: discarding the entire optimizer state')
                            self.ssOpt.optimizer_instance.state = defaultdict(dict)
                        else:
                            if self.verbose_output:
                                print('INFO: discarding current *individual* optimizer states only')
                            self.ssOpt._remove_state_variables_for_individual_parameters(self.ssOpt.get_sgd_individual_model_parameters_and_optimizer_states())


                if self.visualize:
                    if i==0:
                        # to avoid excessive graphical output
                        self.ssOpt.turn_visualization_on()
                    else:
                        self.ssOpt.turn_visualization_off()
                else:
                    self.ssOpt.turn_visualization_off()

                self.ssOpt.optimize()

                cur_energy,cur_sim_energy,cur_reg_energy = self.ssOpt.get_energy()
                cur_opt_energy = self.ssOpt.get_opt_par_energy()

                cur_running_energy += 1./nr_of_samples*cur_energy
                cur_running_sim_energy += 1./nr_of_samples*cur_sim_energy
                cur_running_reg_energy += 1./nr_of_samples*cur_reg_energy
                cur_running_opt_energy += 1./nr_of_samples*cur_opt_energy

                if i==0:
                    cur_min_energy = cur_energy
                    cur_max_energy = cur_energy
                    cur_min_sim_energy = cur_sim_energy
                    cur_max_sim_energy = cur_sim_energy
                    cur_min_reg_energy = cur_reg_energy
                    cur_max_reg_energy = cur_reg_energy
                    cur_min_opt_energy = cur_opt_energy
                    cur_max_opt_energy = cur_opt_energy
                else:
                    cur_min_energy = min(cur_energy,cur_min_energy)
                    cur_max_energy = max(cur_energy,cur_max_energy)
                    cur_min_sim_energy = min(cur_sim_energy,cur_min_sim_energy)
                    cur_max_sim_energy = max(cur_sim_energy,cur_max_sim_energy)
                    cur_min_reg_energy = min(cur_reg_energy,cur_min_reg_energy)
                    cur_max_reg_energy = max(cur_reg_energy,cur_max_reg_energy)
                    cur_min_opt_energy = min(cur_opt_energy,cur_min_opt_energy)
                    cur_max_opt_energy = max(cur_opt_energy,cur_max_opt_energy)

                # need to save this index by index so we can shuffle
                self.ssOpt._write_out_individual_parameters(self.ssOpt.get_sgd_individual_model_parameters_and_optimizer_states(),sample['individual_parameter_filename'])

                if self.checkpoint_interval>0:
                    if (iter_epoch%self.checkpoint_interval==0) or (iter_epoch==self.nr_of_epochs+iter_offset-1):
                        if self.verbose_output:
                            print('Writing out individual checkpoint data for epoch ' + str(iter_epoch) + ' for sample ' + str(i+1) + '/' + str(nr_of_samples))
                        individual_filenames = self._get_individual_checkpoint_filenames(self.individual_checkpoint_output_directory,sample['idx'],iter_epoch)
                        self.ssOpt._write_out_individual_parameters(self.ssOpt.get_sgd_individual_model_parameters_and_optimizer_states(),individual_filenames)

                        if i==nr_of_samples-1:
                            if self.verbose_output:
                                print('Writing out shared checkpoint data for epoch ' + str(iter_epoch))
                            shared_filename = self._get_shared_checkpoint_filename(self.shared_checkpoint_output_directory,iter_epoch)
                            self.ssOpt._write_out_shared_parameters(self.ssOpt.get_sgd_shared_model_parameters(),shared_filename)

            if self.show_sample_optimizer_output:
                if (last_energy is not None) and (last_sim_energy is not None) and (last_reg_energy is not None):
                    print('\n\nEpoch {:05d}: Last energies   : E=[{:2.5f}], simE=[{:2.5f}], regE=[{:2.5f}], optE=[{:2.5f}]'\
                          .format(iter_epoch-1,last_energy[0],last_sim_energy[0],last_reg_energy[0],last_opt_energy[0]))
                else:
                    print('\n\n')

            last_energy = cur_running_energy
            last_sim_energy = cur_running_sim_energy
            last_reg_energy = cur_running_reg_energy
            last_opt_energy = cur_running_opt_energy

            if self.show_sample_optimizer_output:
                print('Epoch {:05d}: Current energies: E=[{:2.5f}], simE=[{:2.5f}], regE=[{:2.5f}], optE=[{:2.5f}]'\
                  .format(iter_epoch,last_energy[0], last_sim_energy[0],last_reg_energy[0],last_opt_energy[0]))
            else:
                print('Epoch {:05d}: Current energies: E={:2.5f}:[{:1.2f},{:1.2f}], simE={:2.5f}:[{:1.2f},{:1.2f}], regE={:2.5f}:[{:1.2f},{:1.2f}], optE={:1.2f}:[{:1.2f},{:1.2f}]'\
                      .format(iter_epoch, last_energy[0], cur_min_energy[0], cur_max_energy[0],
                              last_sim_energy[0], cur_min_sim_energy[0], cur_max_sim_energy[0],
                              last_reg_energy[0], cur_min_reg_energy[0], cur_max_reg_energy[0],
                              last_opt_energy[0], cur_min_opt_energy[0], cur_max_opt_energy[0]))

            if self.show_sample_optimizer_output:
                print('\n\n')

            if self.use_step_size_scheduler:
                self.scheduler.step(last_energy)

        print('Writing out shared parameter file to ' + shared_parameter_filename )
        torch.save(self.ssOpt.get_shared_model_parameters(),shared_parameter_filename)


class SingleScaleConsensusRegistrationOptimizer(ImageRegistrationOptimizer):

    def __init__(self, sz, spacing, useMap, mapLowResFactor, params, compute_inverse_map=False):

        super(SingleScaleConsensusRegistrationOptimizer, self).__init__(sz, spacing, useMap, mapLowResFactor, params, compute_inverse_map=compute_inverse_map)

        self.params[('optimizer', {}, 'optimizer settings')]
        cparams = self.params['optimizer']
        cparams[('consensus_settings', {}, 'settings for the consensus optimizer')]
        cparams = cparams['consensus_settings']

        self.sigma = cparams[('sigma', 1.0, 'sigma/2 is multiplier for squared augmented Lagrangian penalty')]
        """Multiplier for squared augmented Lagrangian penalty"""

        self.nr_of_epochs = cparams[('nr_of_epochs', 1, 'how many iterations for consensus; i.e., how often to iterate over the entire dataset')]
        """how many iterations for consensus; i.e., how often to iterate over the entire dataset"""
        self.batch_size = cparams[('batch_size',1,'how many images per batch (if set larger or equal to the number of images, it will be processed as one batch')]
        """how many images per batch"""
        self.save_intermediate_checkpoints = cparams[('save_intermediate_checkpoints',False,'when set to True checkpoints are retained for each batch iterations')]
        """when set to True checkpoints are retained for each batch iterations"""

        self.checkpoint_output_directory = cparams[('checkpoint_output_directory','checkpoints','directory where the checkpoints will be stored')]
        """output directory where the checkpoints will be saved"""

        self.save_consensus_state_checkpoints = cparams[('save_consensus_state_checkpoints',True,'saves the current consensus state; typically only the individual states are saved as checkpoints')]
        """saves the current consensus state; typically only the individual states are saved as checkpoints"""

        self.continue_from_last_checkpoint = cparams[('continue_from_last_checkpoint',False,'If true then iterations are resumed from last checkpoint. Allows restarting an optimization')]
        """allows restarting an optimization by continuing from the last checkpoint"""

        self.load_optimizer_state_from_checkpoint = cparams[('load_optimizer_state_from_checkpoint',True,'If set to False only the state of the model is loaded when resuming from a checkpoint')]
        """If set to False only the state of the model is loaded when resuming from a checkpoint"""

        self.nr_of_batches = None
        self.nr_of_images = None

        self.current_consensus_state = None
        self.current_consensus_dual = None
        self.next_consensus_state = None
        self.last_shared_state = None

        self.model_name = None
        self.add_model_name = None
        self.add_model_networkClass = None
        self.add_model_lossClass = None
        self.addSimName = None
        self.addSimMeasure = None

        self.iter_offset = None

        self.ssOpt = None

    def write_parameters_to_settings(self):
        if self.ssOpt is not None:
            self.ssOpt.write_parameters_to_settings()

    def _consensus_penalty_loss(self,shared_model_parameters):
        """
        This allows to define additional terms for the loss which are based on parameters that are shared
        between models (for example for the smoother). Can be used to define a form of consensus optimization.
        :param shared_model_parameters: parameters that have been declared shared in a model
        :return: 0 by default, otherwise the corresponding penalty
        """
        additional_loss = Variable(MyTensor(1).zero_(),requires_grad=False)
        total_number_of_parameters = 1
        for k in shared_model_parameters:
            total_number_of_parameters += shared_model_parameters[k].numel()
            additional_loss += ((shared_model_parameters[k]\
                               -self.current_consensus_state[k]\
                               -self.current_consensus_dual[k])**2).sum()


        additional_loss *= self.sigma/(2.0*total_number_of_parameters)

        #print('sigma=' + str(self.sigma) + '; additional loss = ' + str( additional_loss.data.cpu().numpy()))

        return additional_loss

    def _set_state_to_zero(self,state):
        # set all the individual parameters to zero
        for k in state:
            state[k].zero_()

    def _add_scaled_difference_to_state(self,state,model_shared_state,current_dual,scaling_factor):
        for k in state:
            state[k] += scaling_factor*(model_shared_state[k]-current_dual[k])

    def _create_single_scale_optimizer(self,batch_size,consensus_penalty):

        ssOpt = SingleScaleRegistrationOptimizer(batch_size, self.spacing, self.useMap, self.mapLowResFactor, self.params, compute_inverse_map=self.compute_inverse_map)

        if ((self.add_model_name is not None) and
                (self.add_model_networkClass is not None) and
                (self.add_model_lossClass is not None)):
            ssOpt.add_model(self.add_model_name, self.add_model_networkClass, self.add_model_lossClass)

        # now set the actual model we want to solve
        ssOpt.set_model(self.model_name)

        if (self.addSimName is not None) and (self.addSimMeasure is not None):
            ssOpt.add_similarity_measure(self.addSimName, self.addSimMeasure)

        # setting the optimizer
        #if self.optimizer is not None:
        #    ssOpt.set_optimizer(self.optimizer)
        #    ssOpt.set_optimizer_params(self.optimizer_params)
        #elif self.optimizer_name is not None:
        if self.optimizer_name is not None:
            ssOpt.set_optimizer_by_name(self.optimizer_name)
        else:
            raise ValueError('Optimizers need to be specified by name of consensus optimization at the moment.')

        ssOpt.set_rel_ftol(self.get_rel_ftol())

        ssOpt.set_visualization(self.get_visualization())
        ssOpt.set_visualize_step(self.get_visualize_step())
        ssOpt.set_light_analysis_on(self.light_analysis_on)

        if consensus_penalty:
            ssOpt.set_external_optimizer_parameter_loss(self._consensus_penalty_loss)

        if not self.light_analysis_on:
            raise ValueError('not supported yet')

        return ssOpt

    def _initialize_consensus_variables_if_needed(self,ssOpt):
        if self.current_consensus_state is None:
            self.current_consensus_state = copy.deepcopy(ssOpt.get_shared_model_parameters())
            self._set_state_to_zero(self.current_consensus_state)

        if self.current_consensus_dual is None:
            self.current_consensus_dual = copy.deepcopy(self.current_consensus_state)
            self._set_state_to_zero(self.current_consensus_dual)

        if self.last_shared_state is None:
            self.last_shared_state = copy.deepcopy(self.current_consensus_state)
            self._set_state_to_zero(self.last_shared_state)

        if self.next_consensus_state is None:
            self.next_consensus_state = copy.deepcopy(self.current_consensus_dual)  # also make it zero
            self._set_state_to_zero(self.next_consensus_state)

    def add_similarity_measure(self, simName, simMeasure):
        """
        Adds a custom similarity measure

        :param simName: name of the similarity measure (string)
        :param simMeasure: the similarity measure itself (an object that can be instantiated)
        """
        self.addSimName = simName
        self.addSimMeasure = simMeasure


    def set_model(self, modelName):
        """
        Sets the model that should be solved

        :param modelName: name of the model that should be solved (string)
        """

        self.model_name = modelName

    def add_model(self, add_model_name, add_model_networkClass, add_model_lossClass):
        """
        Adds a custom model to be optimized over

        :param add_model_name: name of the model (string)
        :param add_model_networkClass: network model itself (as an object that can be instantiated)
        :param add_model_lossClass: loss of the model (as an object that can be instantiated)
        """
        self.add_model_name = add_model_name
        self.add_model_networkClass = add_model_networkClass
        self.add_model_lossClass = add_model_lossClass

    def get_checkpoint_dict(self):
        d = super(SingleScaleConsensusRegistrationOptimizer, self).get_checkpoint_dict()
        d['consensus_dual'] = self.current_consensus_dual
        return d

    def load_checkpoint_dict(self, d, load_optimizer_state=False):
        super(SingleScaleConsensusRegistrationOptimizer, self).load_checkpoint_dict(d)
        if 'consensus_dual' in d:
            self.current_consensus_dual = d['consensus_dual']
        else:
            raise ValueError('checkpoint does not contain: consensus_dual')

    def _custom_load_checkpoint(self,ssOpt,filename):
        d = torch.load(filename)
        ssOpt.load_checkpoint_dict(d)
        self.load_checkpoint_dict(d)

    def _custom_single_batch_load_checkpoint(self,ssOpt,filename):
        d = torch.load(filename)
        if self.load_optimizer_state_from_checkpoint:
            ssOpt.load_checkpoint_dict(d,load_optimizer_state=True)

    def _custom_save_checkpoint(self,ssOpt,filename):
        sd = ssOpt.get_checkpoint_dict()

        # todo: maybe make this optional to save storage
        sd['res'] = dict()
        sd['res']['Iw'] = ssOpt.get_warped_image()
        sd['res']['phi'] = ssOpt.get_map()

        cd = self.get_checkpoint_dict()
        # now merge these two dictionaries
        sd.update(cd)
        # and now save it
        torch.save(sd,filename)

    def _copy_state(self,state_to,state_from):

        for key in state_to:
            if key in state_from:
                state_to[key].copy_(state_from[key])
            else:
                raise ValueError('Could not copy key ' + key)


    def _set_all_still_missing_parameters(self):

        if self.model_name is None:
            model_name = self.params['model']['registration_model'][('type', 'lddmm_shooting_map', "['svf'|'svf_quasi_momentum'|'svf_scalar_momentum'|'svf_vector_momentum'|'lddmm_shooting'|'lddmm_shooting_scalar_momentum'] all with suffix '_map' or '_image'")]
            self.params['model']['deformation'][('use_map', True, 'use a map for the solution or not True/False' )]
            self.set_model( model_name )

        if self.optimizer_name is None:
            self.optimizer_name = self.params['optimizer'][('name','lbfgs_ls','Optimizer (lbfgs|adam|sgd)')]

        self.optimizer_has_been_initialized = True

    def get_warped_image(self):
        """
        Returns the warped image
        :return: the warped image
        """

        p = dict()
        p['warped_images'] = []
        for current_batch in range(self.nr_of_batches):
            current_checkpoint_filename = self._get_checkpoint_filename(current_batch, self.iter_offset+self.nr_of_epochs - 1)
            dc = torch.load(current_checkpoint_filename)
            p['warped_images'].append(dc['res']['Iw'])

        return p


    def get_map(self):
        """
        Returns the deformation map
        :return: deformation map
        """

        p = dict()
        p['phi'] = []
        for current_batch in range(self.nr_of_batches):
            current_checkpoint_filename = self._get_checkpoint_filename(current_batch, self.iter_offset+self.nr_of_epochs - 1)
            dc = torch.load(current_checkpoint_filename)
            p['phi'].append(dc['res']['phi'])

        return p

    def get_model_parameters(self):
        """
        Returns the parameters of the model

        :return: model parameters
        """
        p = dict()
        p['consensus_state'] = self.current_consensus_state
        p['registration_pars'] = []
        for current_batch in range(self.nr_of_batches):
            current_checkpoint_filename = self._get_checkpoint_filename(current_batch,self.iter_offset+self.nr_of_epochs-1)
            dc = torch.load(current_checkpoint_filename)
            d = dict()
            d['model'] = dc['model']
            d['consensus_dual'] = dc['consensus_dual']
            p['registration_pars'].append(d)

        return p

    def set_model_parameters(self, p):
        raise ValueError('Setting model parameters not yet supported by consensus optimizer')

    def _get_checkpoint_filename(self,batch_nr,batch_iter):
        if self.save_intermediate_checkpoints:
            return os.path.join(self.checkpoint_output_directory,
                                "checkpoint_batch{:05d}_iter{:05d}.pt".format(batch_nr,batch_iter))
        else:
            return os.path.join(self.checkpoint_output_directory,
                                "checkpoint_batch{:05d}.pt".format(batch_nr))

    def _get_consensus_checkpoint_filename(self,batch_iter):
        return os.path.join(self.checkpoint_output_directory,
                            "consensus_state_iter{:05d}.pt".format(batch_iter))

    def _optimize_as_single_batch(self,resume_from_iter=None):
        """
        Does optimization where everything is represented as a single batch. This is essentially like an individual
        optimization, but supports checkpointing.

        :param resume_from_iter: resumes computations from this iteration (assumes the corresponding checkpoint exists here)
        :return: n/a
        """

        if resume_from_iter is not None:
            self.iter_offset = resume_from_iter+1
            print('Resuming from checkpoint iteration: ' + str(resume_from_iter))
        else:
            self.iter_offset = 0

        for iter_batch in range(self.iter_offset,self.nr_of_epochs+self.iter_offset):
            print('Computing epoch ' + str(iter_batch + 1) + ' of ' + str(self.iter_offset+self.nr_of_epochs))

            all_histories = []
            current_batch = 0 # there is only one batch, this one

            current_source_batch = Variable(self.ISource[:, ...].data, requires_grad=False)
            current_target_batch = Variable(self.ITarget[:, ...].data, requires_grad=False)
            current_batch_image_size = np.array(current_source_batch.size())

            # there is not consensus penalty here as this is technically not consensus optimization
            # todo: could ultimately replace the single scale optimizer; here used to write out checkpoints
            self.ssOpt = self._create_single_scale_optimizer(current_batch_image_size, consensus_penalty=False)

            # needs to be set before calling _set_all_still_missing_parameters
            self.ssOpt.set_source_image(current_source_batch)
            self.ssOpt.set_target_image(current_target_batch)

            # to make sure we have the model initialized, force parameter installation
            self.ssOpt._set_all_still_missing_parameters()

            # this loads the optimizer state and the model state, but here not the self.current_consensus_dual
            if iter_batch>0:
                previous_checkpoint_filename = self._get_checkpoint_filename(current_batch, iter_batch - 1)
                self._custom_single_batch_load_checkpoint(self.ssOpt, previous_checkpoint_filename)

            self.ssOpt.optimize()

            if (current_batch == self.nr_of_batches - 1) and (iter_batch == self.nr_of_epochs - 1):
                # the last time we run this
                all_histories.append(self.ssOpt.get_history())

            current_checkpoint_filename = self._get_checkpoint_filename(current_batch, iter_batch)
            self._custom_save_checkpoint(self.ssOpt, current_checkpoint_filename)

            self._add_to_history('batch_history', copy.deepcopy(all_histories))


    def _optimize_with_multiple_batches(self, resume_from_iter=None):
        """
        Does consensus optimization over multiple batches.

        :param resume_from_iter: resumes computations from this iteration (assumes the corresponding checkpoint exists here)
        :return: n/a
        """

        if resume_from_iter is not None:
            iter_offset = resume_from_iter+1
            print('Resuming from checkpoint iteration: ' + str(resume_from_iter))
        else:
            iter_offset = 0

        for iter_batch in range(iter_offset,self.nr_of_epochs+iter_offset):
            print('Computing epoch ' + str(iter_batch+1) + ' of ' + str(iter_offset+self.nr_of_epochs))

            next_consensus_initialized = False
            all_histories = []

            for current_batch in range(self.nr_of_batches):

                from_image = current_batch*self.batch_size
                to_image = min(self.nr_of_images,(current_batch+1)*self.batch_size)

                nr_of_images_in_batch = to_image-from_image

                current_source_batch = Variable(self.ISource[from_image:to_image, ...].data, requires_grad=False)
                current_target_batch = Variable(self.ITarget[from_image:to_image, ...].data, requires_grad=False)
                current_batch_image_size = np.array(current_source_batch.size())

                print('Computing image pair batch ' + str(current_batch+1) + ' of ' + str(self.nr_of_batches) +
                      ' of batch iteration ' + str(iter_batch+1) + ' of ' + str(iter_offset+self.nr_of_epochs))
                print('Image range: [' + str(from_image) + ',' + str(to_image) + ')')

                # create new optimizer
                if iter_batch==0:
                    # do not apply the penalty the first time around
                    self.ssOpt = self._create_single_scale_optimizer(current_batch_image_size,consensus_penalty=False)
                else:
                    self.ssOpt = self._create_single_scale_optimizer(current_batch_image_size,consensus_penalty=True)

                # to make sure we have the model initialized, force parameter installation
                self.ssOpt._set_all_still_missing_parameters()

                if iter_batch==0:
                    # in the first round just initialize the shared state with what was computed previously
                    if self.last_shared_state is not None:
                        self.ssOpt.set_shared_model_parameters(self.last_shared_state)

                self._initialize_consensus_variables_if_needed(self.ssOpt)

                if not next_consensus_initialized:
                    self._set_state_to_zero(self.next_consensus_state)
                    next_consensus_initialized = True

                if iter_batch==0:
                    # for the first time, just set the dual to zero
                    self._set_state_to_zero(self.current_consensus_dual)
                    # load the last
                else:
                    # this loads the optimizer state and the model state and also self.current_consensus_dual
                    previous_checkpoint_filename = self._get_checkpoint_filename(current_batch, iter_batch-1)
                    self._custom_load_checkpoint(self.ssOpt,previous_checkpoint_filename)

                    # first update the dual variable (we do this now that we have the consensus state still
                    self._add_scaled_difference_to_state(self.current_consensus_dual,
                                                         self.ssOpt.get_shared_model_parameters(),
                                                         self.current_consensus_state,-1.0)


                self.ssOpt.set_source_image(current_source_batch)
                self.ssOpt.set_target_image(current_target_batch)

                self.ssOpt.optimize()

                self._copy_state(self.last_shared_state,self.ssOpt.get_shared_model_parameters())

                if (current_batch==self.nr_of_batches-1) and (iter_batch==self.nr_of_epochs-1):
                    # the last time we run this
                    all_histories.append( self.ssOpt.get_history() )

                # update the consensus state (is done via next_consensus_state as
                # self.current_consensus_state is used as part of the optimization for all optimizations in the batch
                self._add_scaled_difference_to_state(self.next_consensus_state,
                                                     self.ssOpt.get_shared_model_parameters(),
                                                     self.current_consensus_dual,float(nr_of_images_in_batch)/float(self.nr_of_images))

                current_checkpoint_filename = self._get_checkpoint_filename(current_batch, iter_batch)
                self._custom_save_checkpoint(self.ssOpt,current_checkpoint_filename)

            self._add_to_history('batch_history', copy.deepcopy(all_histories))
            self._copy_state(self.current_consensus_state, self.next_consensus_state)

            if self.save_consensus_state_checkpoints:
                consensus_filename = self._get_consensus_checkpoint_filename(iter_batch)
                torch.save({'consensus_state':self.current_consensus_state},consensus_filename)


    def _get_checkpoint_iter_with_complete_batch(self,start_at_iter):

        if start_at_iter<0:
            print('Could NOT find a complete checkpoint batch.')
            return None

        is_complete_batch = True
        for current_batch in range(self.nr_of_batches):
            cfilename = self._get_checkpoint_filename(current_batch, start_at_iter)
            if os.path.isfile(cfilename):
                print('Checkpoint file: ' + cfilename + " exists.")
            else:
                print('Checkpoint file: ' + cfilename + " does NOT exist.")
                is_complete_batch = False
                break

        if is_complete_batch:
            print('Found complete batch for batch iteration ' + str(start_at_iter))
            return start_at_iter
        else:
            return self._get_checkpoint_iter_with_complete_batch(start_at_iter-1)


    def _get_last_checkpoint_iteration_from_checkpoint_files(self):
        """
        Looks through the checkpoint files and checks which ones were the last saved ones.
        This allows for picking up the iterations after a completed or terminated optimization.
        Also checks that the same number of batches are used, otherwise an optimization cannot be resumed
        from a checkpoint.

        :return: last iteration performed for complete batch
        """

        print('Attempting to resume optimization from checkpoint data.')
        print('Searching for existing checkpoint data ...')

        # first find all the computed iters
        largest_found_iter = None

        if self.save_intermediate_checkpoints:
            current_iter_batch = 0
            while os.path.isfile(self._get_checkpoint_filename(0,current_iter_batch)):
                print('Found checkpoint iteration: ' + str(current_iter_batch) + ' : ' + self._get_checkpoint_filename(0,current_iter_batch))
                largest_found_iter = current_iter_batch
                current_iter_batch +=1

        else:
            if os.path.isfile(self._get_checkpoint_filename(0,0)):
                print('Found checkpoint: ' + str(self._get_checkpoint_filename(0,0)))
                largest_found_iter = 0
                              
        if largest_found_iter is None:
            print('Could not find any checkpoint data from which to resume.')
            return None
        else:
            largest_iter_with_complete_batch = self._get_checkpoint_iter_with_complete_batch(largest_found_iter)
            return largest_iter_with_complete_batch

    def optimize(self):

        """
        This optimizer performs consensus optimization:

        1) (u_i_shared,u_i_individual)^{k+1} = argmin \sum_i f_i(u_i_shared,u_i_individual) + \sigma/2\|u_i_shared-u_consensus^k-z_i^k\|^2
        2) (u_consensus)^{k+1} = 1/n\sum_{i=1}^n ((u_i_shared)^{k+1}-z_i^k)
        3) z_i^{k+1} = z_i^k-((u_i_shared)^{k+1}-u_consensus_{k+1})

        :return: n/a
        """

        if self.optimizer is not None:
            raise ValueError('Custom optimizers are currently not supported for consensus optimization.\
                           Set the optimizer by name (e.g., in the json configuration) instead.')

        self._set_all_still_missing_parameters()

        # todo: support reading images from file
        self.nr_of_images = self.ISource.size()[0]
        self.nr_of_batches = np.ceil(float(self.nr_of_images)/float(self.batch_size)).astype('int')

        if self.continue_from_last_checkpoint:
            last_checkpoint_iteration = self._get_last_checkpoint_iteration_from_checkpoint_files()
        else:
            last_checkpoint_iteration = None

        if self.nr_of_batches==1:
            compute_as_single_batch = True
        else:
            compute_as_single_batch = False

        if not os.path.exists(self.checkpoint_output_directory):
            os.makedirs(self.checkpoint_output_directory)

        if compute_as_single_batch:
            self._optimize_as_single_batch(resume_from_iter=last_checkpoint_iteration)
        else:
            self._optimize_with_multiple_batches(resume_from_iter=last_checkpoint_iteration)


class MultiScaleRegistrationOptimizer(ImageRegistrationOptimizer):
    """
    Class to perform multi-scale optimization. Essentially puts a loop around multiple calls of the
    single scale optimizer and starts with the registration of downsampled images. When moving up
    the hierarchy, the registration parameters are upsampled from the solution at the previous lower resolution
    """

    def __init__(self, sz, spacing, useMap, mapLowResFactor, params, compute_inverse_map=False ):
        super(MultiScaleRegistrationOptimizer, self).__init__(sz, spacing, useMap, mapLowResFactor, params, compute_inverse_map=compute_inverse_map)
        self.scaleFactors = None
        """At what image scales optimization should be computed"""
        self.scaleIterations = None
        """number of iterations per scale"""

        self.addSimName = None
        """name of the similarity measure to be added"""
        self.addSimMeasure = None
        """similarity measure itself that should be added"""
        self.add_model_name = None
        """name of the model that should be added"""
        self.add_model_networkClass = None
        """network object of the model to be added"""
        self.add_model_lossClass = None
        """loss object of the model to be added"""
        self.model_name = None
        """name of the model to be added (if specified by name; gets dominated by specifying an optimizer directly"""
        self.ssOpt = None
        """Single scale optimizer"""

        self.params['optimizer'][('multi_scale', {}, 'multi scale settings')]


    def write_parameters_to_settings(self):
        if self.ssOpt is not None:
            self.ssOpt.write_parameters_to_settings()

    def add_similarity_measure(self, simName, simMeasure):
        """
        Adds a custom similarity measure

        :param simName: name of the similarity measure (string)
        :param simMeasure: the similarity measure itself (an object that can be instantiated)
        """
        self.addSimName = simName
        self.addSimMeasure = simMeasure

    def set_model(self, modelName):
        """
        Set the model to be optimized over by name

        :param modelName: the name of the model (string)
        """
        self.model_name = modelName

    def set_pair_path(self,pair_paths):
        # f = lambda name: os.path.split(name)
        # get_in = lambda x: os.path.splitext(f(x)[1])[0]
        # get_fn = lambda x: f(f(x)[0])[1]
        # get_img_name = lambda x: get_fn(x)+'_'+get_in(x)
        # img_pair_name = [get_img_name(pair_path[0])+'_'+get_img_name(pair_path[1]) for pair_path in pair_paths]
        self.pair_path = pair_paths

    def set_save_fig_path(self, save_fig_path):
        """
        the path of saved figures, default is the ../data/expr_name
        :param save_fig_path:
        :return:
        """
        self.save_fig_path = os.path.join(save_fig_path, self.expr_name)


    def init_recorder(self, expr_name):
        self.recorder = XlsxRecorder(expr_name, self.save_fig_path)
        return self.recorder


    def set_saving_env(self):
        if self.save_fig==True:
            # saving by files
            for file_name in self.pair_path[: min(self.save_fig_num,len(self.pair_path))]:
                save_folder = os.path.join(os.path.join(self.save_fig_path,'byname'),file_name)
                if not os.path.exists(save_folder):
                    os.makedirs(save_folder)

            # saving by iterations
            for idx, scale in enumerate(self.scaleFactors):
                for i in range(self.scaleIterations[idx]):
                    if i%self.visualize_step == 0 or i==self.scaleIterations[idx]-1:
                        save_folder = os.path.join(os.path.join(self.save_fig_path,'byiter'),'scale_'+str(scale) + '_iter_' + str(i))
                        if not os.path.exists(save_folder):
                            os.makedirs(save_folder)

    def add_model(self, add_model_name, add_model_networkClass, add_model_lossClass):
        """
        Adds a custom model to be optimized over

        :param add_model_name: name of the model (string)
        :param add_model_networkClass: network model itself (as an object that can be instantiated)
        :param add_model_lossClass: loss of the model (as an object that can be instantiated)
        """
        self.add_model_name = add_model_name
        self.add_model_networkClass = add_model_networkClass
        self.add_model_lossClass = add_model_lossClass

    def set_scale_factors(self, scaleFactors):
        """
        Set the scale factors for the solution. Should be in decending order, e.g., [1.0, 0.5, 0.25]

        :param scaleFactors: scale factors for the multi-scale solution hierarchy
        """

        self.params['optimizer']['multi_scale']['scale_factors'] = (scaleFactors, 'how images are scaled')
        self.scaleFactors = scaleFactors

    def set_number_of_iterations_per_scale(self, scaleIterations):
        """
        Sets the number of iterations that will be performed per scale of the multi-resolution hierarchy. E.g, [50,100,200]

        :param scaleIterations: number of iterations per scale (array)
        """

        self.params['optimizer']['multi_scale']['scale_iterations'] = (scaleIterations, 'number of iterations per scale')
        self.scaleIterations = scaleIterations

    def _get_desired_size_from_scale(self, origSz, scale):

        osz = np.array(list(origSz))
        dsz = osz
        dsz[2::] = (np.round( scale*osz[2::] )).astype('int')

        return dsz

    def get_energy(self):
        """
        Returns the current energy
        :return: Returns a tuple (energy, similarity energy, regularization energy)
        """
        if self.ssOpt is not None:
            return self.ssOpt.get_energy()
        else:
            return None

    def get_warped_image(self):
        """
        Returns the warped image
        :return: the warped image
        """
        if self.ssOpt is not None:
            return self.ssOpt.get_warped_image()
        else:
            return None

    def get_map(self):
        """
        Returns the deformation map
        :return: deformation map
        """
        if self.ssOpt is not None:
            return self.ssOpt.get_map()
        else:
            return None

    def get_inverse_map(self):
        """
        Returns the inverse deformation map
        :return: deformation map
        """
        if self.ssOpt is not None:
            return self.ssOpt.get_inverse_map()
        else:
            return None

    def get_model_parameters(self):
        """
        Returns the parameters of the model

        :return: model parameters
        """
        if self.ssOpt is not None:
            return self.ssOpt.get_model_parameters()
        else:
            return None

    def set_model_parameters(self,p):
        raise ValueError('Setting model parameters not yet supported for multi-scale optimizer')

    def _set_all_still_missing_parameters(self):

        self.scaleFactors = self.params['optimizer']['multi_scale'][('scale_factors', [1.0, 0.5, 0.25], 'how images are scaled')]
        self.scaleIterations = self.params['optimizer']['multi_scale'][('scale_iterations', [10, 20, 20], 'number of iterations per scale')]

        if (self.optimizer is None) and (self.optimizer_name is None):
            self.optimizer_name = self.params['optimizer'][('name','lbfgs_ls','Optimizer (lbfgs|adam|sgd)')]

        if self.model_name is None:
            model_name = self.params['model']['registration_model'][('type', 'lddmm_shooting_map', "['svf'|'svf_quasi_momentum'|'svf_scalar_momentum'|'svf_vector_momentum'|'lddmm_shooting'|'lddmm_shooting_scalar_momentum'] all with suffix '_map' or '_image'")]
            self.params['model']['deformation'][('use_map', True, 'use a map for the solution or not True/False' )]
            self.set_model( model_name )

        self.optimizer_has_been_initialized = True

    def optimize(self):
        """
        Perform the actual multi-scale optimization
        """
        self._set_all_still_missing_parameters()

        if (self.ISource is None) or (self.ITarget is None):
            raise ValueError('Source and target images need to be set first')

        upsampledParameters = None
        upsampledParameterSpacing = None
        upsampledSz = None
        lastSuccessfulStepSizeTaken = None

        nrOfScales = len(self.scaleFactors)

        # check that we have the right number of iteration parameters
        assert (nrOfScales == len(self.scaleIterations))

        print('Performing multiscale optmization with scales: ' + str(self.scaleFactors))

        # go from lowest to highest scale
        reverseScales = self.scaleFactors[-1::-1]
        reverseIterations = self.scaleIterations[-1::-1]

        for en_scale in enumerate(reverseScales):
            print('Optimizing for scale = ' + str(en_scale[1]))

            # create the images
            currentScaleFactor = en_scale[1]
            currentScaleNumber = en_scale[0]

            currentDesiredSz = self._get_desired_size_from_scale(self.ISource.size(), currentScaleFactor)

            currentNrOfIteratons = reverseIterations[currentScaleNumber]

            ISourceC, spacingC = self.sampler.downsample_image_to_size(self.ISource, self.spacing, currentDesiredSz[2::],self.spline_order)
            ITargetC, spacingC = self.sampler.downsample_image_to_size(self.ITarget, self.spacing, currentDesiredSz[2::],self.spline_order)
            LSourceC = None
            LTargetC = None
            if self.LSource is not None and self.LTarget is not None:
                LSourceC, spacingC = self.sampler.downsample_image_to_size(self.LSource, self.spacing, currentDesiredSz[2::],0)
                LTargetC, spacingC = self.sampler.downsample_image_to_size(self.LTarget, self.spacing, currentDesiredSz[2::],0)

            szC = ISourceC.size()  # this assumes the BxCxXxYxZ format

            self.ssOpt = SingleScaleRegistrationOptimizer(szC, spacingC, self.useMap, self.mapLowResFactor, self.params, compute_inverse_map=self.compute_inverse_map)
            print('Setting learning rate to ' + str( lastSuccessfulStepSizeTaken ))
            self.ssOpt.set_last_successful_step_size_taken( lastSuccessfulStepSizeTaken )

            if ((self.add_model_name is not None) and
                    (self.add_model_networkClass is not None) and
                    (self.add_model_lossClass is not None)):
                self.ssOpt.add_model(self.add_model_name, self.add_model_networkClass, self.add_model_lossClass)

            # now set the actual model we want to solve
            self.ssOpt.set_model(self.model_name)

            if (self.addSimName is not None) and (self.addSimMeasure is not None):
                self.ssOpt.add_similarity_measure(self.addSimName, self.addSimMeasure)

            # setting the optimizer
            if self.optimizer is not None:
                self.ssOpt.set_optimizer(self.optimizer)
                self.ssOpt.set_optimizer_params(self.optimizer_params)
            elif self.optimizer_name is not None:
                self.ssOpt.set_optimizer_by_name(self.optimizer_name)

            self.ssOpt.set_rel_ftol(self.get_rel_ftol())

            self.ssOpt.set_visualization(self.get_visualization())
            self.ssOpt.set_visualize_step(self.get_visualize_step())
            self.ssOpt.set_light_analysis_on(self.light_analysis_on)

            if not self.light_analysis_on:
                self.ssOpt.set_expr_name(self.get_expr_name())
                self.ssOpt.set_save_fig(self.get_save_fig())
                self.ssOpt.set_save_fig_path(self.get_save_fig_path())
                self.ssOpt.set_save_fig_num(self.get_save_fig_num())
                self.ssOpt.set_pair_path(self.get_pair_path())
                self.ssOpt.set_n_scale(en_scale[1])
                self.ssOpt.set_recorder(self.get_recorder())
                self.ssOpt.set_save_excel(self.get_save_excel())
                self.ssOpt.set_source_label(self.get_source_label())
                self.ssOpt.set_target_label(self.get_target_label())
                self.ssOpt.set_batch_id(self.get_batch_id())


            self.ssOpt.set_source_image(ISourceC)
            self.ssOpt.set_target_image(ITargetC)
            if self.LSource is not None and self.LTarget is not None:
                self.ssOpt.set_source_label(LSourceC)
                self.ssOpt.set_target_label(LTargetC)

            if upsampledParameters is not None:
                # check that the upsampled parameters are consistent with the downsampled images
                spacingError = False
                expectedSpacing = None
                if self.mapLowResFactor is not None:
                    expectedSpacing = self._get_low_res_spacing_from_spacing(spacingC, szC, upsampledSz)
                    # the spacing of the upsampled parameters will be different
                    if not (abs(expectedSpacing - upsampledParameterSpacing) < 0.000001).all():
                        spacingError = True
                elif not (abs(spacingC - upsampledParameterSpacing) < 0.000001).all():
                    expectedSpacing = spacingC
                    spacingError = True

                if spacingError:
                    print(expectedSpacing)
                    print(upsampledParameterSpacing)
                    raise ValueError('Upsampled parameters and downsampled images are of inconsistent dimension')

                # now that everything is fine, we can use the upsampled parameters
                print('Explicitly setting the optimization parameters')
                self.ssOpt.set_model_parameters(upsampledParameters)

            # do the actual optimization
            print('Optimizing for at most ' + str(currentNrOfIteratons) + ' iterations')
            self.ssOpt._set_number_of_iterations_from_multi_scale(currentNrOfIteratons)
            self.ssOpt.optimize()

            self._add_to_history('scale_nr',currentScaleNumber)
            self._add_to_history('scale_factor',currentScaleFactor)
            self._add_to_history('ss_history',self.ssOpt.get_history())

            lastSuccessfulStepSizeTaken = self.ssOpt.get_last_successful_step_size_taken()

            # if we are not at the very last scale, then upsample the parameters
            if currentScaleNumber != nrOfScales - 1:
                # we need to revert the downsampling to the next higher level
                scaleTo = reverseScales[currentScaleNumber + 1]
                upsampledSz = self._get_desired_size_from_scale(self.ISource.size(), scaleTo)
                print('Before')
                print(upsampledSz)
                if self.useMap:
                    if self.mapLowResFactor is not None:
                        # parameters are upsampled differently here, because they are computed at low res
                        upsampledSz = self._get_low_res_size_from_size(upsampledSz,self.mapLowResFactor)
                        print(self.mapLowResFactor)
                        print('After')
                        print(upsampledSz)
                upsampledParameters, upsampledParameterSpacing = self.ssOpt.upsample_model_parameters(upsampledSz[2::])######################3<|MERGE_RESOLUTION|>--- conflicted
+++ resolved
@@ -18,21 +18,12 @@
 import numpy as np
 import torch
 from torch.autograd import Variable
-<<<<<<< HEAD
-from data_wrapper import USE_CUDA, AdaptVal, MyTensor
-import model_factory as MF
-import image_sampling as IS
-from metrics import get_multi_metric
-from res_recorder import XlsxRecorder
-from data_utils import make_dir
-=======
 from .data_wrapper import USE_CUDA, AdaptVal, MyTensor
 from . import model_factory as MF
 from . import image_sampling as IS
 from .metrics import get_multi_metric
 from .res_recorder import XlsxRecorder
->>>>>>> 5034c948
-
+from data_utils import make_dir
 from torch.utils.data import Dataset, DataLoader
 from . import optimizer_data_loaders as OD
 
@@ -309,7 +300,7 @@
 
         self.params = params
         """general parameters"""
-        self.rel_ftol = 1e-6
+        self.rel_ftol = 1e-4
         """relative termination tolerance for optimizer"""
         self.last_successful_step_size_taken = None
         """Records the last successful step size an optimizer took (possible use: propogate step size between multiscale levels"""
@@ -406,7 +397,7 @@
         :return: returns spacing of low res parameterization
         """
         #todo: check that this is the correct way of doing it
-        return spacing * (np.array(sz[2::])) / (np.array(lowResSize[2::])) ####################################################
+        return spacing * (np.array(sz[2::])-1) / (np.array(lowResSize[2::])-1)
 
     def _get_low_res_size_from_size(self, sz, factor):
         """
@@ -1395,7 +1386,6 @@
                 visual_param['save_fig_num'] = self.save_fig_num
                 visual_param['pair_path'] = self.pair_path
                 visual_param['iter'] = 'scale_'+str(self.n_scale) + '_iter_' + str(self.iter_count)
-
             else:
                 visual_param['save_fig'] = False
 
@@ -3141,9 +3131,8 @@
         """
         self.save_fig_path = os.path.join(save_fig_path, self.expr_name)
 
-
-    def init_recorder(self, expr_name):
-        self.recorder = XlsxRecorder(expr_name, self.save_fig_path)
+    def init_recorder(self, task_name):
+        self.recorder = XlsxRecorder(task_name, self.save_fig_path)
         return self.recorder
 
 
@@ -3413,4 +3402,4 @@
                         print(self.mapLowResFactor)
                         print('After')
                         print(upsampledSz)
-                upsampledParameters, upsampledParameterSpacing = self.ssOpt.upsample_model_parameters(upsampledSz[2::])######################3+                upsampledParameters, upsampledParameterSpacing = self.ssOpt.upsample_model_parameters(upsampledSz[2::])