--- conflicted
+++ resolved
@@ -461,10 +461,6 @@
 
         return lncc_total / (self.sigma ** 2)
 
-<<<<<<< HEAD
-        return lncc_total/ (self.sigma ** 2)
-=======
->>>>>>> 40878870
 
 
 
