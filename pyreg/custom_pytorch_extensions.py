--- conflicted
+++ resolved
@@ -279,12 +279,7 @@
                 result = np.zeros(input.shape)
                 for batch in range(input.size()[0]):
                     for ch in range(input.size()[1]):
-<<<<<<< HEAD
-                        print(ch)
-                        conv_output = self.ifftn(self.fftn(input[batch,ch].numpy()) * self.complex_fourier_filter)
-=======
                         conv_output = self.ifftn(self.fftn(input[batch,ch].detach().cpu().numpy()) * self.complex_fourier_filter)
->>>>>>> 07baba63
                         result[batch,ch] = conv_output.real
             else:
                 raise ValueError("cpu fft smooth should be 1d-3d")
