#ifndef no_openmp
#include <omp.h>
#endif

<<<<<<< HEAD
//#include <TH/TH.h>
#include <TH/THTensor.h>
=======
#include <TH/TH.h>
#include <THTensor.h>
>>>>>>> c917ed7c
#include <stdbool.h>
#include <stdio.h>

#define real float

int BilinearSamplerBXC_updateOutput_1D(THFloatTensor *inputImages, THFloatTensor *grids, THFloatTensor *output, int zero_boundary)
{
  // *B*atch, *X*-coors, *C*hannel
  //inputImages->(size|stride).(.).
  //THTensor_$1(inputImages,$2)
  int batchsize = THFloatTensor_size(inputImages,0);
  int inputImages_X = THFloatTensor_size(inputImages,1);
  int inputImages_C = THFloatTensor_size(inputImages,2);
  int output_X = THFloatTensor_size(output,1);
  int output_C = THFloatTensor_size(output,2);
  bool zero_boundary_bool = zero_boundary == 1;

  int output_strideBatch = THFloatTensor_stride(output,0);
  int output_stride_X = THFloatTensor_stride(output,1);
  int output_stride_C = THFloatTensor_stride(output,2);

  int inputImages_strideBatch = THFloatTensor_stride(inputImages,0);
  int inputImages_stride_X = THFloatTensor_stride(inputImages,1);
  int inputImages_stride_C = THFloatTensor_stride(inputImages,2);

  int grids_strideBatch = THFloatTensor_stride(grids,0);
  int grids_stride_X = THFloatTensor_stride(grids,1);
  int grids_stride_C = THFloatTensor_stride(grids,2);

  real *inputImages_data, *output_data, *grids_data;
  inputImages_data = THFloatTensor_data(inputImages);
  output_data = THFloatTensor_data(output);
  grids_data = THFloatTensor_data(grids);

  int b, xOut;

  for(b=0; b < batchsize; b++)
    {
      #pragma omp parallel for
      for(xOut=0; xOut < output_X; xOut++)
	{
	  //read the grid
	  real xf = grids_data[b*grids_strideBatch + xOut*grids_stride_X];

	  // get the weights for interpolation
	  int xLow;
	  real xWeightLow;

	  real xcoord = (xf + 1) * (inputImages_X - 1) / 2; // map it from [-1,1] to [0,1]
	  xLow = floor(xcoord);
	  xWeightLow = 1 - (xcoord - xLow);

	  bool xBeyondLow = xLow < 0;
      bool xBeyondHigh = xLow+1 > inputImages_X-1;

        ///////////////  using  non zero border condition

        if (!zero_boundary_bool) {
            if (xBeyondLow)
                xLow = 0;
            if (xBeyondHigh)
                xLow = inputImages_X-2;
         }



	  const int outAddress = output_strideBatch * b + output_stride_X * xOut;
	  const int inLowAddress = inputImages_strideBatch * b + inputImages_stride_X * xLow;
	  const int inHighAddress = inLowAddress + inputImages_stride_X;

	  real v=0;
	  real inLow=0;
	  real inHigh=0;



	  int t;
	  // interpolation happens here
	  for(t=0; t<inputImages_C; t++)
	    {
            if (!zero_boundary_bool || (! (xBeyondLow || xBeyondHigh ))){

              inLow = inputImages_data[inLowAddress + t];
              inHigh = inputImages_data[inHighAddress + t];
             }

	      v = xWeightLow * inLow + (1 - xWeightLow) * inHigh;

	      output_data[outAddress + t] = v;
	    }

	}
    }

  return 1;
}

int BilinearSamplerBCX_updateOutput_1D(THFloatTensor *inputImages, THFloatTensor *grids, THFloatTensor *output, int zero_boundary)
{
  // *B*atch, *C*hannel, *X*-coors
  int batchsize = THFloatTensor_size(inputImages,0);
  int inputImages_X = THFloatTensor_size(inputImages,2);
  int inputImages_C = THFloatTensor_size(inputImages,1);
  int output_X = THFloatTensor_size(output,2);
  int output_C = THFloatTensor_size(output,1);
  bool zero_boundary_bool = zero_boundary == 1;

  int output_strideBatch = THFloatTensor_stride(output,0);
  int output_stride_X = THFloatTensor_stride(output,2);
  int output_stride_C = THFloatTensor_stride(output,1);

  int inputImages_strideBatch = THFloatTensor_stride(inputImages,0);
  int inputImages_stride_X = THFloatTensor_stride(inputImages,2);
  int inputImages_stride_C = THFloatTensor_stride(inputImages,1);

  int grids_strideBatch = THFloatTensor_stride(grids,0);
  int grids_stride_X = THFloatTensor_stride(grids,2);
  int grids_stride_C = THFloatTensor_stride(grids,1);

  real *inputImages_data, *output_data, *grids_data;
  inputImages_data = THFloatTensor_data(inputImages);
  output_data = THFloatTensor_data(output);
  grids_data = THFloatTensor_data(grids);

  int b, xOut;

  for(b=0; b < batchsize; b++)
    {
      #pragma omp parallel for
      for(xOut=0; xOut < output_X; xOut++)
	{
	  //read the grid
	  real xf = grids_data[b*grids_strideBatch + xOut*grids_stride_X];

	  // get the weights for interpolation
	  int xLow;
	  real xWeightLow;

	  real xcoord = (xf + 1) * (inputImages_X - 1) / 2; // map it from [-1,1] to [0,1]
	  xLow = floor(xcoord);
	  xWeightLow = 1 - (xcoord - xLow);


	  bool xBeyondLow = xLow < 0;
      bool xBeyondHigh = xLow+1 > inputImages_X-1;

        ///////////////  using  non zero border condition

        if (!zero_boundary_bool) {
            if (xBeyondLow)
                xLow = 0;
            if (xBeyondHigh)
                xLow = inputImages_X-2;
         }


	  const int outAddress = output_strideBatch * b + output_stride_X * xOut;
	  const int inLowAddress = inputImages_strideBatch * b + inputImages_stride_X * xLow;
	  const int inHighAddress = inLowAddress + inputImages_stride_X;

	  real v=0;
	  real inLow=0;
	  real inHigh=0;


	  int t;
	  // interpolation happens here
	  for(t=0; t<inputImages_C; t++)
	    {

	     if (!zero_boundary_bool || (! (xBeyondLow || xBeyondHigh ))){

	      inLow = inputImages_data[inLowAddress + t*inputImages_stride_C];
	      inHigh = inputImages_data[inHighAddress + t*inputImages_stride_C];

	     }

	      v = xWeightLow * inLow + (1 - xWeightLow) * inHigh;

	      output_data[outAddress + t*output_stride_C] = v;
	    }

	}
    }

  return 1;
}

int BilinearSamplerBXYC_updateOutput_2D(THFloatTensor *inputImages, THFloatTensor *grids, THFloatTensor *output , int zero_boundary)
{
  // This is actua
  int batchsize = THFloatTensor_size(inputImages,0);
  int inputImages_X = THFloatTensor_size(inputImages,1);
  int inputImages_Y = THFloatTensor_size(inputImages,2);
  int inputImages_C = THFloatTensor_size(inputImages,3);
  int output_X = THFloatTensor_size(output,1);
  int output_Y = THFloatTensor_size(output,2);
  bool zero_boundary_bool = zero_boundary == 1;

  int output_strideBatch = THFloatTensor_stride(output,0);
  int output_stride_X = THFloatTensor_stride(output,1);
  int output_stride_Y = THFloatTensor_stride(output,2);

  int inputImages_strideBatch = THFloatTensor_stride(inputImages,0);
  int inputImages_stride_X = THFloatTensor_stride(inputImages,1);
  int inputImages_stride_Y = THFloatTensor_stride(inputImages,2);

  int grids_strideBatch = THFloatTensor_stride(grids,0);
  int grids_stride_X = THFloatTensor_stride(grids,1);
  int grids_stride_Y = THFloatTensor_stride(grids,2);

  real *inputImages_data, *output_data, *grids_data;
  inputImages_data = THFloatTensor_data(inputImages);
  output_data = THFloatTensor_data(output);
  grids_data = THFloatTensor_data(grids);

  int b, yOut, xOut;

  for(b=0; b < batchsize; b++)
  {
    #pragma omp parallel for
    for(xOut=0; xOut < output_X; xOut++)
    {
      for(yOut=0; yOut < output_Y; yOut++)
      {
        //read the grid
        real xf = grids_data[b*grids_strideBatch + yOut*grids_stride_Y + xOut*grids_stride_X];
        real yf = grids_data[b*grids_strideBatch + yOut*grids_stride_Y + xOut*grids_stride_X+1];

        // get the weights for interpolation
        int yInLowLow, xInLowLow;
        real yWeightLowLow, xWeightLowLow;

        real xcoord = (xf + 1) * (inputImages_X - 1) / 2;
        xInLowLow = floor(xcoord);
        xWeightLowLow = 1 - (xcoord - xInLowLow);

        real ycoord = (yf + 1) * (inputImages_Y - 1) / 2;
        yInLowLow = floor(ycoord);
        yWeightLowLow = 1 - (ycoord - yInLowLow);

        bool xBeyondLow = xInLowLow < 0;
        bool yBeyondLow = yInLowLow < 0;
        bool xBeyondHigh = xInLowLow+1 > inputImages_X-1;
        bool yBeyondHigh = yInLowLow+1 > inputImages_Y-1;

        ///////////////  using  non zero border condition

        if (!zero_boundary_bool) {
            if (xBeyondLow)
                xInLowLow = 0;
            if (xBeyondHigh)
                xInLowLow = inputImages_X-2;
            if (yBeyondLow)
                yInLowLow = 0;
            if (yBeyondHigh)
                yInLowLow = inputImages_Y-2;
         }




        const int outAddress = output_strideBatch * b + output_stride_Y * yOut + output_stride_X * xOut;
        const int inLowLowAddress = inputImages_strideBatch * b + inputImages_stride_Y * yInLowLow + inputImages_stride_X * xInLowLow;
        const int inLowHighAddress = inLowLowAddress + inputImages_stride_Y;
        const int inHighLowAddress = inLowLowAddress + inputImages_stride_X;
        const int inHighHighAddress = inHighLowAddress + inputImages_stride_Y;

        real v=0;
        real inLowLow=0;
        real inLowHigh=0;
        real inHighLow=0;
        real inHighHigh=0;



        int t;
        // interpolation happens here
        for(t=0; t<inputImages_C; t++)
        {
        // if the first is for non zero condition and the second is for zero condition
         if (!zero_boundary_bool || (! (xBeyondLow || yBeyondLow || xBeyondHigh || yBeyondHigh))){
           inLowLow = inputImages_data[inLowLowAddress + t];
           inLowHigh = inputImages_data[inLowHighAddress + t];
           inHighLow = inputImages_data[inHighLowAddress + t];
           inHighHigh = inputImages_data[inHighHighAddress + t];
          }

           v = xWeightLowLow * yWeightLowLow * inLowLow
             + (1 - xWeightLowLow) * yWeightLowLow * inHighLow
             + xWeightLowLow * (1 - yWeightLowLow) * inLowHigh
             + (1 - xWeightLowLow) * (1 - yWeightLowLow) * inHighHigh;

           output_data[outAddress + t] = v;
        }

      }
    }
  }

  return 1;

}


int BilinearSamplerBCXY_updateOutput_2D(THFloatTensor *inputImages, THFloatTensor *grids, THFloatTensor *output, int zero_boundary)
{
  // This is actua
  int batchsize = THFloatTensor_size(inputImages,0);
  int inputImages_X = THFloatTensor_size(inputImages,2);
  int inputImages_Y = THFloatTensor_size(inputImages,3);
  int inputImages_C = THFloatTensor_size(inputImages,1);
  int output_X = THFloatTensor_size(output,2);
  int output_Y = THFloatTensor_size(output,3);
  bool zero_boundary_bool = zero_boundary == 1;

  int output_strideBatch = THFloatTensor_stride(output,0);
  int output_stride_X = THFloatTensor_stride(output,2);
  int output_stride_Y = THFloatTensor_stride(output,3);
  int output_stride_C = THFloatTensor_stride(output,1);

  int inputImages_strideBatch = THFloatTensor_stride(inputImages,0);
  int inputImages_stride_X = THFloatTensor_stride(inputImages,2);
  int inputImages_stride_Y = THFloatTensor_stride(inputImages,3);
  int inputImages_stride_C = THFloatTensor_stride(inputImages,1);

  int grids_strideBatch = THFloatTensor_stride(grids,0);
  int grids_stride_C = THFloatTensor_stride(grids,1);
  int grids_stride_X = THFloatTensor_stride(grids,2);
  int grids_stride_Y = THFloatTensor_stride(grids,3);








  real *inputImages_data, *output_data, *grids_data;
  inputImages_data = THFloatTensor_data(inputImages);
  output_data = THFloatTensor_data(output);
  grids_data = THFloatTensor_data(grids);

  int b, yOut, xOut;

  for(b=0; b < batchsize; b++)
  {
    #pragma omp parallel for
    for(xOut=0; xOut < output_X; xOut++)
    {
      for(yOut=0; yOut < output_Y; yOut++)
      {
        //read the grid
        real xf = grids_data[b*grids_strideBatch + yOut*grids_stride_Y + xOut*grids_stride_X];
        real yf = grids_data[b*grids_strideBatch + yOut*grids_stride_Y + xOut*grids_stride_X+grids_stride_C];

        // get the weights for interpolation
        int yInLowLow, xInLowLow;
        real yWeightLowLow, xWeightLowLow;

        real xcoord = (xf + 1) * (inputImages_X - 1) / 2;
        xInLowLow = floor(xcoord);
        xWeightLowLow = 1 - (xcoord - xInLowLow);

        real ycoord = (yf + 1) * (inputImages_Y - 1) / 2;
        yInLowLow = floor(ycoord);
        yWeightLowLow = 1 - (ycoord - yInLowLow);

        bool xBeyondLow = xInLowLow < 0;
        bool yBeyondLow = yInLowLow < 0;
        bool xBeyondHigh = xInLowLow+1 > inputImages_X-1;
        bool yBeyondHigh = yInLowLow+1 > inputImages_Y-1;

        ///////////////  using  non zero border condition

        if (!zero_boundary_bool) {
            if (xBeyondLow)
                xInLowLow = 0;
            if (xBeyondHigh)
                xInLowLow = inputImages_X-2;
            if (yBeyondLow)
                yInLowLow = 0;
            if (yBeyondHigh)
                yInLowLow = inputImages_Y-2;
         }



        const int outAddress = output_strideBatch * b + output_stride_Y * yOut + output_stride_X * xOut;
        const int inLowLowAddress = inputImages_strideBatch * b + inputImages_stride_Y * yInLowLow + inputImages_stride_X * xInLowLow;
        const int inLowHighAddress = inLowLowAddress + inputImages_stride_Y;
        const int inHighLowAddress = inLowLowAddress + inputImages_stride_X;
        const int inHighHighAddress = inHighLowAddress + inputImages_stride_Y;

        real v=0;
        real inLowLow=0;
        real inLowHigh=0;
        real inHighLow=0;
        real inHighHigh=0;



//        if (xcoord == 1.0){
//            inLowLowAddress = inHighLowAddress;
//            inLowHighAddress = inHighHighAddress;
//            }
//        if (ycoord == 1.0){
//            inLowLowAddress = inLowHighAddress;
//            inHighLowAddress = inHighHighAddress;
//            }




        int t;
        // interpolation happens here
        for(t=0; t<inputImages_C; t++)
        {
           // if the first is for non zero condition and the second is for zero condition
         if (!zero_boundary_bool || (! (xBeyondLow || yBeyondLow || xBeyondHigh || yBeyondHigh))){
           inLowLow = inputImages_data[inLowLowAddress + t*inputImages_stride_C];
           inLowHigh = inputImages_data[inLowHighAddress + t*inputImages_stride_C];
           inHighLow = inputImages_data[inHighLowAddress + t*inputImages_stride_C];
           inHighHigh = inputImages_data[inHighHighAddress + t*inputImages_stride_C];
          }

           v = xWeightLowLow * yWeightLowLow * inLowLow
             + (1 - xWeightLowLow) * yWeightLowLow * inHighLow
             + xWeightLowLow * (1 - yWeightLowLow) * inLowHigh
             + (1 - xWeightLowLow) * (1 - yWeightLowLow) * inHighHigh;

           output_data[outAddress + t*output_stride_C] = v;
        }

      }
    }
  }

  return 1;

}




int BilinearSamplerBCXY_updateOutput_2D_old(THFloatTensor *inputImages, THFloatTensor *grids, THFloatTensor *output, int zero_boundary)
{
  // This is actua
  int batchsize = THFloatTensor_size(inputImages,0);
  int inputImages_X = THFloatTensor_size(inputImages,2);
  int inputImages_Y = THFloatTensor_size(inputImages,3);
  int inputImages_C = THFloatTensor_size(inputImages,1);
  int output_X = THFloatTensor_size(output,2);
  int output_Y = THFloatTensor_size(output,3);
  bool zero_boundary_bool = zero_boundary == 1;

  int output_strideBatch = THFloatTensor_stride(output,0);
  int output_stride_X = THFloatTensor_stride(output,2);
  int output_stride_Y = THFloatTensor_stride(output,3);
  int output_stride_C = THFloatTensor_stride(output,1);

  int inputImages_strideBatch = THFloatTensor_stride(inputImages,0);
  int inputImages_stride_X = THFloatTensor_stride(inputImages,2);
  int inputImages_stride_Y = THFloatTensor_stride(inputImages,3);
  int inputImages_stride_C = THFloatTensor_stride(inputImages,1);

  int grids_strideBatch = THFloatTensor_stride(grids,0);
  int grids_stride_C = THFloatTensor_stride(grids,1);
  int grids_stride_X = THFloatTensor_stride(grids,2);
  int grids_stride_Y = THFloatTensor_stride(grids,3);

  real *inputImages_data, *output_data, *grids_data;
  inputImages_data = THFloatTensor_data(inputImages);
  output_data = THFloatTensor_data(output);
  grids_data = THFloatTensor_data(grids);

  int b, yOut, xOut;

  for(b=0; b < batchsize; b++)
  {
    #pragma omp parallel for
    for(xOut=0; xOut < output_X; xOut++)
    {
      for(yOut=0; yOut < output_Y; yOut++)
      {
        //read the grid
        real xf = grids_data[b*grids_strideBatch + yOut*grids_stride_Y + xOut*grids_stride_X];
        real yf = grids_data[b*grids_strideBatch + yOut*grids_stride_Y + xOut*grids_stride_X+grids_stride_C];

        // get the weights for interpolation
        int yInLowLow, xInLowLow;
        real yWeightLowLow, xWeightLowLow;

        real xcoord = (xf + 1) * (inputImages_X - 1) / 2;
        xInLowLow = floor(xcoord);
        xWeightLowLow = 1 - (xcoord - xInLowLow);

        real ycoord = (yf + 1) * (inputImages_Y - 1) / 2;
        yInLowLow = floor(ycoord);
        yWeightLowLow = 1 - (ycoord - yInLowLow);

        const int outAddress = output_strideBatch * b + output_stride_Y * yOut + output_stride_X * xOut;
        const int inLowLowAddress = inputImages_strideBatch * b + inputImages_stride_Y * yInLowLow + inputImages_stride_X * xInLowLow;
        const int inLowHighAddress = inLowLowAddress + inputImages_stride_Y;
        const int inHighLowAddress = inLowLowAddress + inputImages_stride_X;
        const int inHighHighAddress = inHighLowAddress + inputImages_stride_Y;

        real v=0;
        real inLowLow=0;
        real inLowHigh=0;
        real inHighLow=0;
        real inHighHigh=0;





        // we are careful with the boundaries
        bool lowLowIsIn =  xInLowLow >= 0 && xInLowLow <= inputImages_X-1 && yInLowLow >= 0 && yInLowLow <= inputImages_Y-1;
        bool lowHighIsIn = xInLowLow >= 0 && xInLowLow <= inputImages_X-1 && yInLowLow+1 >= 0 && yInLowLow+1 <= inputImages_Y-1;
        bool highLowIsIn = xInLowLow+1 >= 0 && xInLowLow+1 <= inputImages_X-1 && yInLowLow >= 0 && yInLowLow <= inputImages_Y-1;
        bool highHighIsIn = xInLowLow+1 >= 0 && xInLowLow+1 <= inputImages_X-1 && yInLowLow+1 >= 0 && yInLowLow+1 <= inputImages_Y-1;

        int t;
        // interpolation happens here
        for(t=0; t<inputImages_C; t++)
        {
           if(lowLowIsIn) inLowLow = inputImages_data[inLowLowAddress + t*inputImages_stride_C];
           if(lowHighIsIn) inLowHigh = inputImages_data[inLowHighAddress + t*inputImages_stride_C];
           if(highLowIsIn) inHighLow = inputImages_data[inHighLowAddress + t*inputImages_stride_C];
           if(highHighIsIn) inHighHigh = inputImages_data[inHighHighAddress + t*inputImages_stride_C];

           v = xWeightLowLow * yWeightLowLow * inLowLow
             + (1 - xWeightLowLow) * yWeightLowLow * inHighLow
             + xWeightLowLow * (1 - yWeightLowLow) * inLowHigh
             + (1 - xWeightLowLow) * (1 - yWeightLowLow) * inHighHigh;

           output_data[outAddress + t*output_stride_C] = v;
        }

      }
    }
  }

  return 1;

}








int BilinearSamplerBXYZC_updateOutput_3D(THFloatTensor *inputImages, THFloatTensor *grids, THFloatTensor *output, int zero_boundary)
{
  // This is actua
  int batchsize = THFloatTensor_size(inputImages,0);
  int inputImages_X = THFloatTensor_size(inputImages,1);
  int inputImages_Y = THFloatTensor_size(inputImages,2);
  int inputImages_Z = THFloatTensor_size(inputImages,3);
  int inputImages_C = THFloatTensor_size(inputImages,4);
  int output_X = THFloatTensor_size(output,1);
  int output_Y = THFloatTensor_size(output,2);
  int output_Z = THFloatTensor_size(output,3);
  bool zero_boundary_bool = zero_boundary == 1;

  int output_strideBatch = THFloatTensor_stride(output,0);
  int output_stride_X = THFloatTensor_stride(output,1);
  int output_stride_Y = THFloatTensor_stride(output,2);
  int output_stride_Z = THFloatTensor_stride(output,3);

  int inputImages_strideBatch = THFloatTensor_stride(inputImages,0);
  int inputImages_stride_X = THFloatTensor_stride(inputImages,1);
  int inputImages_stride_Y = THFloatTensor_stride(inputImages,2);
  int inputImages_stride_Z = THFloatTensor_stride(inputImages,3);

  int grids_strideBatch = THFloatTensor_stride(grids,0);
  int grids_stride_X = THFloatTensor_stride(grids,1);
  int grids_stride_Y = THFloatTensor_stride(grids,2);
  int grids_stride_Z = THFloatTensor_stride(grids,3);

  real *inputImages_data, *output_data, *grids_data;
  inputImages_data = THFloatTensor_data(inputImages);
  output_data = THFloatTensor_data(output);
  grids_data = THFloatTensor_data(grids);

  int b, zOut, yOut, xOut;

  for(b=0; b < batchsize; b++)
  {
    #pragma omp parallel for
    for(xOut=0; xOut < output_X; xOut++)
      {
	for(yOut=0; yOut < output_Y; yOut++)
	  {
	    for(zOut=0; zOut < output_Z; zOut++)
	      {
		//read the grid
		real xf = grids_data[b*grids_strideBatch + zOut*grids_stride_Z + yOut*grids_stride_Y + xOut*grids_stride_X];
		real yf = grids_data[b*grids_strideBatch + zOut*grids_stride_Z + yOut*grids_stride_Y + xOut*grids_stride_X+1];
		real zf = grids_data[b*grids_strideBatch + zOut*grids_stride_Z + yOut*grids_stride_Y + xOut*grids_stride_X+2];

		// get the weights for interpolation
		int zInLowLowLow, yInLowLowLow, xInLowLowLow;
		real zWeightLowLowLow, yWeightLowLowLow, xWeightLowLowLow;

		real xcoord = (xf + 1) * (inputImages_X - 1) / 2;
		xInLowLowLow = floor(xcoord);
		xWeightLowLowLow = 1 - (xcoord - xInLowLowLow);

		real ycoord = (yf + 1) * (inputImages_Y - 1) / 2;
		yInLowLowLow = floor(ycoord);
		yWeightLowLowLow = 1 - (ycoord - yInLowLowLow);

		real zcoord = (zf + 1) * (inputImages_Z - 1) / 2;
		zInLowLowLow = floor(zcoord);
		zWeightLowLowLow = 1 - (zcoord - zInLowLowLow);




		bool xBeyondLow = xInLowLowLow < 0;
        bool yBeyondLow = yInLowLowLow < 0;
        bool zBeyondLow = zInLowLowLow < 0;
        bool xBeyondHigh = xInLowLowLow+1 > inputImages_X-1;
        bool yBeyondHigh = yInLowLowLow+1 > inputImages_Y-1;
        bool zBeyondHigh = zInLowLowLow+1 > inputImages_Z-1;

        ///////////////  using  non zero border condition

        if (!zero_boundary_bool) {
            if (xBeyondLow)
                xInLowLowLow = 0;
            if (xBeyondHigh)
                xInLowLowLow = inputImages_X-2;
            if (yBeyondLow)
                yInLowLowLow = 0;
            if (yBeyondHigh)
                yInLowLowLow = inputImages_Y-2;
            if (zBeyondLow)
                zInLowLowLow = 0;
            if (zBeyondHigh)
                zInLowLowLow = inputImages_Z-2;
         }






		const int outAddress = output_strideBatch * b + output_stride_Z * zOut + output_stride_Y * yOut + output_stride_X * xOut;
		const int inLowLowLowAddress = inputImages_strideBatch * b + inputImages_stride_Z * zInLowLowLow + inputImages_stride_Y * yInLowLowLow + inputImages_stride_X * xInLowLowLow;
		const int inLowLowHighAddress = inLowLowLowAddress + inputImages_stride_Z;
		const int inLowHighLowAddress = inLowLowLowAddress + inputImages_stride_Y;
		const int inLowHighHighAddress = inLowLowLowAddress + inputImages_stride_Y + inputImages_stride_Z;
		const int inHighLowLowAddress = inLowLowLowAddress + inputImages_stride_X;
		const int inHighLowHighAddress = inLowLowLowAddress + inputImages_stride_X + inputImages_stride_Z;
		const int inHighHighLowAddress = inLowLowLowAddress + inputImages_stride_X + inputImages_stride_Y;
		const int inHighHighHighAddress = inLowLowLowAddress + inputImages_stride_X + inputImages_stride_Y + inputImages_stride_Z;

		real v=0;
		real inLowLowLow=0;
		real inLowLowHigh=0;
		real inLowHighLow=0;
		real inLowHighHigh=0;
		real inHighLowLow=0;
		real inHighLowHigh=0;
		real inHighHighLow=0;
		real inHighHighHigh=0;



		int t;
		// interpolation happens here
		for(t=0; t<inputImages_C; t++)
		  {

		  if (!zero_boundary_bool || (! (xBeyondLow || yBeyondLow || xBeyondHigh || yBeyondHigh || zBeyondLow || zBeyondHigh))){
            inLowLowLow = inputImages_data[inLowLowLowAddress + t];
		    inLowLowHigh = inputImages_data[inLowLowHighAddress + t];
		    inLowHighLow = inputImages_data[inLowHighLowAddress + t];
		    inLowHighHigh = inputImages_data[inLowHighHighAddress + t];
		    inHighLowLow = inputImages_data[inHighLowLowAddress + t];
		    inHighLowHigh = inputImages_data[inHighLowHighAddress + t];
		    inHighHighLow = inputImages_data[inHighHighLowAddress + t];
		    inHighHighHigh = inputImages_data[inHighHighHighAddress + t];
          }


		    v = xWeightLowLowLow * yWeightLowLowLow * zWeightLowLowLow * inLowLowLow
		      + xWeightLowLowLow * yWeightLowLowLow * (1-zWeightLowLowLow) * inLowLowHigh
		      + xWeightLowLowLow * (1-yWeightLowLowLow) * zWeightLowLowLow * inLowHighLow
		      + xWeightLowLowLow * (1-yWeightLowLowLow) * (1-zWeightLowLowLow) * inLowHighHigh
		      + (1-xWeightLowLowLow) * yWeightLowLowLow * zWeightLowLowLow * inHighLowLow
		      + (1-xWeightLowLowLow) * yWeightLowLowLow * (1-zWeightLowLowLow) * inHighLowHigh
		      + (1-xWeightLowLowLow) * (1-yWeightLowLowLow) * zWeightLowLowLow * inHighHighLow
		      + (1-xWeightLowLowLow) * (1-yWeightLowLowLow) * (1-zWeightLowLowLow) * inHighHighHigh;

		    output_data[outAddress + t] = v;
		  }

	      }
	  }
      }
  }
  return 1;

}

int BilinearSamplerBCXYZ_updateOutput_3D(THFloatTensor *inputImages, THFloatTensor *grids, THFloatTensor *output, int zero_boundary)
{
  // This is actua
  int batchsize = THFloatTensor_size(inputImages,0);
  int inputImages_X = THFloatTensor_size(inputImages,2);
  int inputImages_Y = THFloatTensor_size(inputImages,3);
  int inputImages_Z = THFloatTensor_size(inputImages,4);
  int inputImages_C = THFloatTensor_size(inputImages,1);
  int output_X = THFloatTensor_size(output,2);
  int output_Y = THFloatTensor_size(output,3);
  int output_Z = THFloatTensor_size(output,4);
  bool zero_boundary_bool = zero_boundary == 1;

  int output_strideBatch = THFloatTensor_stride(output,0);
  int output_stride_X = THFloatTensor_stride(output,2);
  int output_stride_Y = THFloatTensor_stride(output,3);
  int output_stride_Z = THFloatTensor_stride(output,4);
  int output_stride_C = THFloatTensor_stride(output,1);

  int inputImages_strideBatch = THFloatTensor_stride(inputImages,0);
  int inputImages_stride_X = THFloatTensor_stride(inputImages,2);
  int inputImages_stride_Y = THFloatTensor_stride(inputImages,3);
  int inputImages_stride_Z = THFloatTensor_stride(inputImages,4);
  int inputImages_stride_C = THFloatTensor_stride(inputImages,1);

  int grids_strideBatch = THFloatTensor_stride(grids,0);
  int grids_stride_X = THFloatTensor_stride(grids,2);
  int grids_stride_Y = THFloatTensor_stride(grids,3);
  int grids_stride_Z = THFloatTensor_stride(grids,4);
  int grids_stride_C = THFloatTensor_stride(grids,1);

  real *inputImages_data, *output_data, *grids_data;
  inputImages_data = THFloatTensor_data(inputImages);
  output_data = THFloatTensor_data(output);
  grids_data = THFloatTensor_data(grids);

  int b, zOut, yOut, xOut;

  for(b=0; b < batchsize; b++)
  {
    #pragma omp parallel for
    for(xOut=0; xOut < output_X; xOut++)
      {
	for(yOut=0; yOut < output_Y; yOut++)
	  {
	    for(zOut=0; zOut < output_Z; zOut++)
	      {
		//read the grid
		real xf = grids_data[b*grids_strideBatch + zOut*grids_stride_Z + yOut*grids_stride_Y + xOut*grids_stride_X];
		real yf = grids_data[b*grids_strideBatch + zOut*grids_stride_Z + yOut*grids_stride_Y + xOut*grids_stride_X+grids_stride_C];
		real zf = grids_data[b*grids_strideBatch + zOut*grids_stride_Z + yOut*grids_stride_Y + xOut*grids_stride_X+2*grids_stride_C];

		// get the weights for interpolation
		int zInLowLowLow, yInLowLowLow, xInLowLowLow;
		real zWeightLowLowLow, yWeightLowLowLow, xWeightLowLowLow;

		real xcoord = (xf + 1) * (inputImages_X - 1) / 2;
		xInLowLowLow = floor(xcoord);
		xWeightLowLowLow = 1 - (xcoord - xInLowLowLow);

		real ycoord = (yf + 1) * (inputImages_Y - 1) / 2;
		yInLowLowLow = floor(ycoord);
		yWeightLowLowLow = 1 - (ycoord - yInLowLowLow);

		real zcoord = (zf + 1) * (inputImages_Z - 1) / 2;
		zInLowLowLow = floor(zcoord);
		zWeightLowLowLow = 1 - (zcoord - zInLowLowLow);


		bool xBeyondLow = xInLowLowLow < 0;
        bool yBeyondLow = yInLowLowLow < 0;
        bool zBeyondLow = zInLowLowLow < 0;
        bool xBeyondHigh = xInLowLowLow+1 > inputImages_X-1;
        bool yBeyondHigh = yInLowLowLow+1 > inputImages_Y-1;
        bool zBeyondHigh = zInLowLowLow+1 > inputImages_Z-1;

        ///////////////  using  non zero border condition

        if (!zero_boundary_bool) {
            if (xBeyondLow)
                xInLowLowLow = 0;
            if (xBeyondHigh)
                xInLowLowLow = inputImages_X-2;
            if (yBeyondLow)
                yInLowLowLow = 0;
            if (yBeyondHigh)
                yInLowLowLow = inputImages_Y-2;
            if (zBeyondLow)
                zInLowLowLow = 0;
            if (zBeyondHigh)
                zInLowLowLow = inputImages_Z-2;
         }


		const int outAddress = output_strideBatch * b + output_stride_Z * zOut + output_stride_Y * yOut + output_stride_X * xOut;
		const int inLowLowLowAddress = inputImages_strideBatch * b + inputImages_stride_Z * zInLowLowLow + inputImages_stride_Y * yInLowLowLow + inputImages_stride_X * xInLowLowLow;
		const int inLowLowHighAddress = inLowLowLowAddress + inputImages_stride_Z;
		const int inLowHighLowAddress = inLowLowLowAddress + inputImages_stride_Y;
		const int inLowHighHighAddress = inLowLowLowAddress + inputImages_stride_Y + inputImages_stride_Z;
		const int inHighLowLowAddress = inLowLowLowAddress + inputImages_stride_X;
		const int inHighLowHighAddress = inLowLowLowAddress + inputImages_stride_X + inputImages_stride_Z;
		const int inHighHighLowAddress = inLowLowLowAddress + inputImages_stride_X + inputImages_stride_Y;
		const int inHighHighHighAddress = inLowLowLowAddress + inputImages_stride_X + inputImages_stride_Y + inputImages_stride_Z;

		real v=0;
		real inLowLowLow=0;
		real inLowLowHigh=0;
		real inLowHighLow=0;
		real inLowHighHigh=0;
		real inHighLowLow=0;
		real inHighLowHigh=0;
		real inHighHighLow=0;
		real inHighHighHigh=0;



		int t;
		// interpolation happens here
		for(t=0; t<inputImages_C; t++)
		  {
		    if (!zero_boundary_bool || (! (xBeyondLow || yBeyondLow || xBeyondHigh || yBeyondHigh || zBeyondLow || zBeyondHigh))){
            inLowLowLow = inputImages_data[inLowLowLowAddress + t*inputImages_stride_C];
		    inLowLowHigh = inputImages_data[inLowLowHighAddress + t*inputImages_stride_C];
		    inLowHighLow = inputImages_data[inLowHighLowAddress + t*inputImages_stride_C];
		    inLowHighHigh = inputImages_data[inLowHighHighAddress + t*inputImages_stride_C];
		    inHighLowLow = inputImages_data[inHighLowLowAddress + t*inputImages_stride_C];
		    inHighLowHigh = inputImages_data[inHighLowHighAddress + t*inputImages_stride_C];
		    inHighHighLow = inputImages_data[inHighHighLowAddress + t*inputImages_stride_C];
		    inHighHighHigh = inputImages_data[inHighHighHighAddress + t*inputImages_stride_C];
          }

		    v = xWeightLowLowLow * yWeightLowLowLow * zWeightLowLowLow * inLowLowLow
		      + xWeightLowLowLow * yWeightLowLowLow * (1-zWeightLowLowLow) * inLowLowHigh
		      + xWeightLowLowLow * (1-yWeightLowLowLow) * zWeightLowLowLow * inLowHighLow
		      + xWeightLowLowLow * (1-yWeightLowLowLow) * (1-zWeightLowLowLow) * inLowHighHigh
		      + (1-xWeightLowLowLow) * yWeightLowLowLow * zWeightLowLowLow * inHighLowLow
		      + (1-xWeightLowLowLow) * yWeightLowLowLow * (1-zWeightLowLowLow) * inHighLowHigh
		      + (1-xWeightLowLowLow) * (1-yWeightLowLowLow) * zWeightLowLowLow * inHighHighLow
		      + (1-xWeightLowLowLow) * (1-yWeightLowLowLow) * (1-zWeightLowLowLow) * inHighHighHigh;

		    output_data[outAddress + t*output_stride_C] = v;
		  }

	      }
	  }
      }
  }
  return 1;

}

int BilinearSamplerBHWD_updateOutput(THFloatTensor *inputImages, THFloatTensor *grids, THFloatTensor *output, int zero_boundary)
{

  int batchsize = THFloatTensor_size(inputImages,0);
  int inputImages_height = THFloatTensor_size(inputImages,1);
  int inputImages_width = THFloatTensor_size(inputImages,2);
  int output_height = THFloatTensor_size(output,1);
  int output_width = THFloatTensor_size(output,2);
  int inputImages_channels = THFloatTensor_size(inputImages,3);
  bool zero_boundary_bool= zero_boundary == 1;

  int output_strideBatch = THFloatTensor_stride(output,0);
  int output_strideHeight = THFloatTensor_stride(output,1);
  int output_strideWidth = THFloatTensor_stride(output,2);

  int inputImages_strideBatch = THFloatTensor_stride(inputImages,0);
  int inputImages_strideHeight = THFloatTensor_stride(inputImages,1);
  int inputImages_strideWidth = THFloatTensor_stride(inputImages,2);

  int grids_strideBatch = THFloatTensor_stride(grids,0);
  int grids_strideHeight = THFloatTensor_stride(grids,1);
  int grids_strideWidth = THFloatTensor_stride(grids,2);


  real *inputImages_data, *output_data, *grids_data;
  inputImages_data = THFloatTensor_data(inputImages);
  output_data = THFloatTensor_data(output);
  grids_data = THFloatTensor_data(grids);

  int b, yOut, xOut;

  for(b=0; b < batchsize; b++)
  {
    for(yOut=0; yOut < output_height; yOut++)
    {
      for(xOut=0; xOut < output_width; xOut++)
      {
        //read the grid
        real yf = grids_data[b*grids_strideBatch + yOut*grids_strideHeight + xOut*grids_strideWidth];
        real xf = grids_data[b*grids_strideBatch + yOut*grids_strideHeight + xOut*grids_strideWidth + 1];

        // get the weights for interpolation
        int yInTopLeft, xInTopLeft;
        real yWeightTopLeft, xWeightTopLeft;

        real xcoord = (xf + 1) * (inputImages_width - 1) / 2;
        xInTopLeft = floor(xcoord);
        xWeightTopLeft = 1 - (xcoord - xInTopLeft);

        real ycoord = (yf + 1) * (inputImages_height - 1) / 2;
        yInTopLeft = floor(ycoord);
        yWeightTopLeft = 1 - (ycoord - yInTopLeft);



        const int outAddress = output_strideBatch * b + output_strideHeight * yOut + output_strideWidth * xOut;
        const int inTopLeftAddress = inputImages_strideBatch * b + inputImages_strideHeight * yInTopLeft + inputImages_strideWidth * xInTopLeft;
        const int inTopRightAddress = inTopLeftAddress + inputImages_strideWidth;
        const int inBottomLeftAddress = inTopLeftAddress + inputImages_strideHeight;
        const int inBottomRightAddress = inBottomLeftAddress + inputImages_strideWidth;

        real v=0;
        real inTopLeft=0;
        real inTopRight=0;
        real inBottomLeft=0;
        real inBottomRight=0;

        // we are careful with the boundaries
        bool topLeftIsIn = xInTopLeft >= 0 && xInTopLeft <= inputImages_width-1 && yInTopLeft >= 0 && yInTopLeft <= inputImages_height-1;
        bool topRightIsIn = xInTopLeft+1 >= 0 && xInTopLeft+1 <= inputImages_width-1 && yInTopLeft >= 0 && yInTopLeft <= inputImages_height-1;
        bool bottomLeftIsIn = xInTopLeft >= 0 && xInTopLeft <= inputImages_width-1 && yInTopLeft+1 >= 0 && yInTopLeft+1 <= inputImages_height-1;
        bool bottomRightIsIn = xInTopLeft+1 >= 0 && xInTopLeft+1 <= inputImages_width-1 && yInTopLeft+1 >= 0 && yInTopLeft+1 <= inputImages_height-1;

        int t;
        // interpolation happens here
        for(t=0; t<inputImages_channels; t++)
        {
           if(topLeftIsIn) inTopLeft = inputImages_data[inTopLeftAddress + t];
           if(topRightIsIn) inTopRight = inputImages_data[inTopRightAddress + t];
           if(bottomLeftIsIn) inBottomLeft = inputImages_data[inBottomLeftAddress + t];
           if(bottomRightIsIn) inBottomRight = inputImages_data[inBottomRightAddress + t];

           v = xWeightTopLeft * yWeightTopLeft * inTopLeft
             + (1 - xWeightTopLeft) * yWeightTopLeft * inTopRight
             + xWeightTopLeft * (1 - yWeightTopLeft) * inBottomLeft
             + (1 - xWeightTopLeft) * (1 - yWeightTopLeft) * inBottomRight;

           output_data[outAddress + t] = v;
        }

      }
    }
  }

  return 1;
}

int BilinearSamplerBXYZC_updateOutput_ND(THFloatTensor *inputImages, THFloatTensor *grids, THFloatTensor *output, int ndim, int zero_boundary)
{
  switch( ndim )
    {
    case 1: return BilinearSamplerBXC_updateOutput_1D( inputImages, grids, output, zero_boundary); break;
    case 2: return BilinearSamplerBXYC_updateOutput_2D( inputImages, grids, output, zero_boundary); break;
    case 3: return BilinearSamplerBXYZC_updateOutput_3D( inputImages, grids, output, zero_boundary); break;
    default: return -1;
    }
}

int BilinearSamplerBCXYZ_updateOutput_ND(THFloatTensor *inputImages, THFloatTensor *grids, THFloatTensor *output, int ndim, int zero_boundary)
{
  switch( ndim )
    {
    case 1: return BilinearSamplerBCX_updateOutput_1D( inputImages, grids, output, zero_boundary); break;
    case 2: return BilinearSamplerBCXY_updateOutput_2D( inputImages, grids, output, zero_boundary); break;
    case 3: return BilinearSamplerBCXYZ_updateOutput_3D( inputImages, grids, output, zero_boundary); break;
    default: return -1;
    }
}

int BilinearSamplerBXC_updateGradInput_1D(THFloatTensor *inputImages, THFloatTensor *grids, THFloatTensor *gradInputImages,
					   THFloatTensor *gradGrids, THFloatTensor *gradOutput, int zero_boundary)
{
  bool onlyGrid=false;
  bool zero_boundary_bool= zero_boundary == 1;

  int batchsize = THFloatTensor_size(inputImages,0);
  int inputImages_X = THFloatTensor_size(inputImages,1);
  int gradOutput_X = THFloatTensor_size(gradOutput,1);
  int inputImages_C = THFloatTensor_size(inputImages,2);

  int gradOutput_strideBatch = THFloatTensor_stride(gradOutput,0);
  int gradOutput_stride_X = THFloatTensor_stride(gradOutput,1);

  int inputImages_strideBatch = THFloatTensor_stride(inputImages,0);
  int inputImages_stride_X = THFloatTensor_stride(inputImages,1);

  int gradInputImages_strideBatch = THFloatTensor_stride(gradInputImages,0);
  int gradInputImages_stride_X = THFloatTensor_stride(gradInputImages,1);

  int grids_strideBatch = THFloatTensor_stride(grids,0);
  int grids_stride_X = THFloatTensor_stride(grids,1);

  int gradGrids_strideBatch = THFloatTensor_stride(gradGrids,0);
  int gradGrids_stride_X = THFloatTensor_stride(gradGrids,1);

  real *inputImages_data, *gradOutput_data, *grids_data, *gradGrids_data, *gradInputImages_data;
  inputImages_data = THFloatTensor_data(inputImages);
  gradOutput_data = THFloatTensor_data(gradOutput);
  grids_data = THFloatTensor_data(grids);
  gradGrids_data = THFloatTensor_data(gradGrids);
  gradInputImages_data = THFloatTensor_data(gradInputImages);

  int b, xOut;

  for(b=0; b < batchsize; b++)
  {
    #pragma omp parallel for
    for(xOut=0; xOut < gradOutput_X; xOut++)
    {
      //read the grid
      real xf = grids_data[b*grids_strideBatch + xOut*grids_stride_X];

      // get the weights for interpolation
      int xInLow;
      real xWeightLow;

      real xcoord = (xf + 1) * (inputImages_X - 1) / 2;
      xInLow = floor(xcoord);
      xWeightLow = 1 - (xcoord - xInLow);



      bool xBeyondLow = xInLow < 0;
      bool xBeyondHigh = xInLow+1 > inputImages_X-1;

        ///////////////  using  non zero border condition

        if (!zero_boundary_bool) {
            if (xBeyondLow)
                xInLow = 0;
            if (xBeyondHigh)
                xInLow = inputImages_X-2;
         }





      const int inLowAddress = inputImages_strideBatch * b + inputImages_stride_X * xInLow;
      const int inHighAddress = inLowAddress + inputImages_stride_X;

      const int gradInputImagesLowAddress = gradInputImages_strideBatch * b + gradInputImages_stride_X * xInLow;
      const int gradInputImagesHighAddress = gradInputImagesLowAddress + gradInputImages_stride_X;

      const int gradOutputAddress = gradOutput_strideBatch * b + gradOutput_stride_X * xOut;

      real lowDotProduct = 0;
      real highDotProduct = 0;

      real v=0;
      real inLow=0;
      real inHigh=0;



      int t;

      for(t=0; t<inputImages_C; t++)
        {
	  real gradOutValue = gradOutput_data[gradOutputAddress + t];
	     if (!zero_boundary_bool || (! (xBeyondLow || xBeyondHigh ))){
              real inLow = inputImages_data[inLowAddress + t];
              lowDotProduct += inLow * gradOutValue;
              if(!onlyGrid) gradInputImages_data[gradInputImagesLowAddress + t] += xWeightLow * gradOutValue;

              real inHigh = inputImages_data[inHighAddress + t];
              highDotProduct += inHigh * gradOutValue;
              if(!onlyGrid) gradInputImages_data[gradInputImagesHighAddress + t] += (1-xWeightLow) * gradOutValue;
           }

        }

      xf = - lowDotProduct + highDotProduct; // CHECK: CORRECT?

      gradGrids_data[b*gradGrids_strideBatch + xOut*gradGrids_stride_X] = xf * (inputImages_X-1) / 2;

    }
  }

  return 1;
}

int BilinearSamplerBCX_updateGradInput_1D(THFloatTensor *inputImages, THFloatTensor *grids, THFloatTensor *gradInputImages,
					   THFloatTensor *gradGrids, THFloatTensor *gradOutput, int zero_boundary)
{
  bool onlyGrid=false;
  bool zero_boundary_bool= zero_boundary == 1;

  int batchsize = THFloatTensor_size(inputImages,0);
  int inputImages_X = THFloatTensor_size(inputImages,2);
  int gradOutput_X = THFloatTensor_size(gradOutput,2);
  int inputImages_C = THFloatTensor_size(inputImages,1);

  int gradOutput_strideBatch = THFloatTensor_stride(gradOutput,0);
  int gradOutput_stride_X = THFloatTensor_stride(gradOutput,2);
  int gradOutput_stride_C = THFloatTensor_stride(gradOutput,1);

  int inputImages_strideBatch = THFloatTensor_stride(inputImages,0);
  int inputImages_stride_X = THFloatTensor_stride(inputImages,2);
  int inputImages_stride_C = THFloatTensor_stride(inputImages,1);

  int gradInputImages_strideBatch = THFloatTensor_stride(gradInputImages,0);
  int gradInputImages_stride_X = THFloatTensor_stride(gradInputImages,2);
  int gradInputImages_stride_C = THFloatTensor_stride(gradInputImages,1);

  int grids_strideBatch = THFloatTensor_stride(grids,0);
  int grids_stride_X = THFloatTensor_stride(grids,2);

  int gradGrids_strideBatch = THFloatTensor_stride(gradGrids,0);
  int gradGrids_stride_X = THFloatTensor_stride(gradGrids,2);

  real *inputImages_data, *gradOutput_data, *grids_data, *gradGrids_data, *gradInputImages_data;
  inputImages_data = THFloatTensor_data(inputImages);
  gradOutput_data = THFloatTensor_data(gradOutput);
  grids_data = THFloatTensor_data(grids);
  gradGrids_data = THFloatTensor_data(gradGrids);
  gradInputImages_data = THFloatTensor_data(gradInputImages);

  int b, xOut;

  for(b=0; b < batchsize; b++)
  {
    #pragma omp parallel for
    for(xOut=0; xOut < gradOutput_X; xOut++)
    {
      //read the grid
      real xf = grids_data[b*grids_strideBatch + xOut*grids_stride_X];

      // get the weights for interpolation
      int xInLow;
      real xWeightLow;

      real xcoord = (xf + 1) * (inputImages_X - 1) / 2;
      xInLow = floor(xcoord);
      xWeightLow = 1 - (xcoord - xInLow);


      bool xBeyondLow = xInLow < 0;
      bool xBeyondHigh = xInLow+1 > inputImages_X-1;

        ///////////////  using  non zero border condition

        if (!zero_boundary_bool) {
            if (xBeyondLow)
                xInLow = 0;
            if (xBeyondHigh)
                xInLow = inputImages_X-2;
         }

      const int inLowAddress = inputImages_strideBatch * b + inputImages_stride_X * xInLow;
      const int inHighAddress = inLowAddress + inputImages_stride_X;

      const int gradInputImagesLowAddress = gradInputImages_strideBatch * b + gradInputImages_stride_X * xInLow;
      const int gradInputImagesHighAddress = gradInputImagesLowAddress + gradInputImages_stride_X;

      const int gradOutputAddress = gradOutput_strideBatch * b + gradOutput_stride_X * xOut;

      real lowDotProduct = 0;
      real highDotProduct = 0;

      real v=0;
      real inLow=0;
      real inHigh=0;

      // we are careful with the boundaries
      bool lowIsIn = xInLow >= 0 && xInLow <= inputImages_X-1;
      bool highIsIn = xInLow+1 >= 0 && xInLow+1 <= inputImages_X-1;

      int t;

      for(t=0; t<inputImages_C; t++)
        {
	  real gradOutValue = gradOutput_data[gradOutputAddress + t*gradOutput_stride_C];
	     if (!zero_boundary_bool || (! (xBeyondLow || xBeyondHigh ))){
              real inLow = inputImages_data[inLowAddress + t*inputImages_stride_C];
              lowDotProduct += inLow * gradOutValue;
              if(!onlyGrid) gradInputImages_data[gradInputImagesLowAddress + t*gradInputImages_stride_C] += xWeightLow * gradOutValue;

              real inHigh = inputImages_data[inHighAddress + t*inputImages_stride_C];
              highDotProduct += inHigh * gradOutValue;
              if(!onlyGrid) gradInputImages_data[gradInputImagesHighAddress + t*gradInputImages_stride_C] += (1-xWeightLow) * gradOutValue;
           }

        }

      xf = - lowDotProduct + highDotProduct; // CHECK: CORRECT?

      gradGrids_data[b*gradGrids_strideBatch + xOut*gradGrids_stride_X] = xf * (inputImages_X-1) / 2;

    }
  }

  return 1;
}

int BilinearSamplerBXYC_updateGradInput_2D(THFloatTensor *inputImages, THFloatTensor *grids, THFloatTensor *gradInputImages,
					   THFloatTensor *gradGrids, THFloatTensor *gradOutput, int zero_boundary)
{
  bool onlyGrid=false;
  bool zero_boundary_bool= zero_boundary == 1;

  int batchsize = THFloatTensor_size(inputImages,0);
  int inputImages_X = THFloatTensor_size(inputImages,1);
  int inputImages_Y = THFloatTensor_size(inputImages,2);
  int gradOutput_X = THFloatTensor_size(gradOutput,1);
  int gradOutput_Y = THFloatTensor_size(gradOutput,2);
  int inputImages_C = THFloatTensor_size(inputImages,3);

  int gradOutput_strideBatch = THFloatTensor_stride(gradOutput,0);
  int gradOutput_stride_X = THFloatTensor_stride(gradOutput,1);
  int gradOutput_stride_Y = THFloatTensor_stride(gradOutput,2);

  int inputImages_strideBatch = THFloatTensor_stride(inputImages,0);
  int inputImages_stride_X = THFloatTensor_stride(inputImages,1);
  int inputImages_stride_Y = THFloatTensor_stride(inputImages,2);

  int gradInputImages_strideBatch = THFloatTensor_stride(gradInputImages,0);
  int gradInputImages_stride_X = THFloatTensor_stride(gradInputImages,1);
  int gradInputImages_stride_Y = THFloatTensor_stride(gradInputImages,2);

  int grids_strideBatch = THFloatTensor_stride(grids,0);
  int grids_stride_X = THFloatTensor_stride(grids,1);
  int grids_stride_Y = THFloatTensor_stride(grids,2);

  int gradGrids_strideBatch = THFloatTensor_stride(gradGrids,0);
  int gradGrids_stride_X = THFloatTensor_stride(gradGrids,1);
  int gradGrids_stride_Y = THFloatTensor_stride(gradGrids,2);

  real *inputImages_data, *gradOutput_data, *grids_data, *gradGrids_data, *gradInputImages_data;
  inputImages_data = THFloatTensor_data(inputImages);
  gradOutput_data = THFloatTensor_data(gradOutput);
  grids_data = THFloatTensor_data(grids);
  gradGrids_data = THFloatTensor_data(gradGrids);
  gradInputImages_data = THFloatTensor_data(gradInputImages);

  int b, yOut, xOut;

  for(b=0; b < batchsize; b++)
  {
    #pragma omp parallel for
    for(xOut=0; xOut < gradOutput_X; xOut++)
    {
      for(yOut=0; yOut < gradOutput_Y; yOut++)
      {
        //read the grid
        real xf = grids_data[b*grids_strideBatch + yOut*grids_stride_Y + xOut*grids_stride_X];
        real yf = grids_data[b*grids_strideBatch + yOut*grids_stride_Y + xOut*grids_stride_X + 1];


        // get the weights for interpolation
        int yInLowLow, xInLowLow;
        real yWeightLowLow, xWeightLowLow;

        real xcoord = (xf + 1) * (inputImages_X - 1) / 2;
        xInLowLow = floor(xcoord);
        xWeightLowLow = 1 - (xcoord - xInLowLow);

        real ycoord = (yf + 1) * (inputImages_Y - 1) / 2;
        yInLowLow = floor(ycoord);
        yWeightLowLow = 1 - (ycoord - yInLowLow);


        bool xBeyondLow = xInLowLow < 0;
        bool yBeyondLow = yInLowLow < 0;
        bool xBeyondHigh = xInLowLow+1 > inputImages_X-1;
        bool yBeyondHigh = yInLowLow+1 > inputImages_Y-1;

        ///////////////  using  non zero border condition

        if (!zero_boundary_bool) {
            if (xBeyondLow)
                xInLowLow = 0;
            if (xBeyondHigh)
                xInLowLow = inputImages_X-2;
            if (yBeyondLow)
                yInLowLow = 0;
            if (yBeyondHigh)
                yInLowLow = inputImages_Y-2;
         }




        const int inLowLowAddress = inputImages_strideBatch * b + inputImages_stride_Y * yInLowLow + inputImages_stride_X * xInLowLow;
        const int inLowHighAddress = inLowLowAddress + inputImages_stride_Y;
        const int inHighLowAddress = inLowLowAddress + inputImages_stride_X;
        const int inHighHighAddress = inHighLowAddress + inputImages_stride_Y;

        const int gradInputImagesLowLowAddress = gradInputImages_strideBatch * b + gradInputImages_stride_Y * yInLowLow + gradInputImages_stride_X * xInLowLow;
        const int gradInputImagesLowHighAddress = gradInputImagesLowLowAddress + gradInputImages_stride_Y;
        const int gradInputImagesHighLowAddress = gradInputImagesLowLowAddress + gradInputImages_stride_X;
        const int gradInputImagesHighHighAddress = gradInputImagesHighLowAddress + gradInputImages_stride_Y;

        const int gradOutputAddress = gradOutput_strideBatch * b + gradOutput_stride_Y * yOut + gradOutput_stride_X * xOut;

        real lowLowDotProduct = 0;
        real lowHighDotProduct = 0;
        real highLowDotProduct = 0;
        real highHighDotProduct = 0;

        real v=0;
        real inLowLow=0;
        real inLowHigh=0;
        real inHighLow=0;
        real inHighHigh=0;



        int t;

        for(t=0; t<inputImages_C; t++)
        {
           real gradOutValue = gradOutput_data[gradOutputAddress + t];
           if (!zero_boundary_bool || (! (xBeyondLow || yBeyondLow || xBeyondHigh || yBeyondHigh))){
              real inLowLow = inputImages_data[inLowLowAddress + t];
              lowLowDotProduct += inLowLow * gradOutValue;
              if(!onlyGrid) gradInputImages_data[gradInputImagesLowLowAddress + t] += xWeightLowLow * yWeightLowLow * gradOutValue;

              real inLowHigh = inputImages_data[inLowHighAddress + t];
              lowHighDotProduct += inLowHigh * gradOutValue;
              if(!onlyGrid) gradInputImages_data[gradInputImagesLowHighAddress + t] += xWeightLowLow * (1-yWeightLowLow) * gradOutValue; // CHECK: CORRECT?


              real inHighLow = inputImages_data[inHighLowAddress + t];
              highLowDotProduct += inHighLow * gradOutValue;
              if(!onlyGrid) gradInputImages_data[gradInputImagesHighLowAddress + t] += (1-xWeightLowLow) * yWeightLowLow * gradOutValue; // CHECK: CORRECT?

              real inHighHigh = inputImages_data[inHighHighAddress + t];
              highHighDotProduct += inHighHigh * gradOutValue;
              if(!onlyGrid) gradInputImages_data[gradInputImagesHighHighAddress + t] += (1 - xWeightLowLow) * (1 - yWeightLowLow) * gradOutValue;
            }
        }

	xf = - yWeightLowLow * lowLowDotProduct + yWeightLowLow * highLowDotProduct
	  - (1-yWeightLowLow) * lowHighDotProduct + (1-yWeightLowLow) * highHighDotProduct;

        yf = - xWeightLowLow * lowLowDotProduct + xWeightLowLow * lowHighDotProduct
	  - (1-xWeightLowLow) * highLowDotProduct + (1-xWeightLowLow) * highHighDotProduct;

        gradGrids_data[b*gradGrids_strideBatch + yOut*gradGrids_stride_Y + xOut*gradGrids_stride_X] = xf * (inputImages_X-1) / 2;
        gradGrids_data[b*gradGrids_strideBatch + yOut*gradGrids_stride_Y + xOut*gradGrids_stride_X + 1] = yf * (inputImages_Y-1) / 2;

      }
    }
  }

  return 1;
}

int BilinearSamplerBCXY_updateGradInput_2D(THFloatTensor *inputImages, THFloatTensor *grids, THFloatTensor *gradInputImages,
					   THFloatTensor *gradGrids, THFloatTensor *gradOutput, int zero_boundary)
{
  bool onlyGrid=false;
  bool zero_boundary_bool = zero_boundary == 1;

  int batchsize = THFloatTensor_size(inputImages,0);
  int inputImages_X = THFloatTensor_size(inputImages,2);
  int inputImages_Y = THFloatTensor_size(inputImages,3);
  int gradOutput_X = THFloatTensor_size(gradOutput,2);
  int gradOutput_Y = THFloatTensor_size(gradOutput,3);
  int inputImages_C = THFloatTensor_size(inputImages,1);

  int gradOutput_strideBatch = THFloatTensor_stride(gradOutput,0);
  int gradOutput_stride_X = THFloatTensor_stride(gradOutput,2);
  int gradOutput_stride_Y = THFloatTensor_stride(gradOutput,3);
  int gradOutput_stride_C = THFloatTensor_stride(gradOutput,1);

  int inputImages_strideBatch = THFloatTensor_stride(inputImages,0);
  int inputImages_stride_X = THFloatTensor_stride(inputImages,2);
  int inputImages_stride_Y = THFloatTensor_stride(inputImages,3);
  int inputImages_stride_C = THFloatTensor_stride(inputImages,1);

  int gradInputImages_strideBatch = THFloatTensor_stride(gradInputImages,0);
  int gradInputImages_stride_X = THFloatTensor_stride(gradInputImages,2);
  int gradInputImages_stride_Y = THFloatTensor_stride(gradInputImages,3);
  int gradInputImages_stride_C = THFloatTensor_stride(gradInputImages,1);

  int grids_strideBatch = THFloatTensor_stride(grids,0);
  int grids_stride_X = THFloatTensor_stride(grids,2);
  int grids_stride_Y = THFloatTensor_stride(grids,3);
  int grids_stride_C = THFloatTensor_stride(grids,1);

  int gradGrids_strideBatch = THFloatTensor_stride(gradGrids,0);
  int gradGrids_stride_X = THFloatTensor_stride(gradGrids,2);
  int gradGrids_stride_Y = THFloatTensor_stride(gradGrids,3);
  int gradGrids_stride_C = THFloatTensor_stride(gradGrids,1);

  real *inputImages_data, *gradOutput_data, *grids_data, *gradGrids_data, *gradInputImages_data;
  inputImages_data = THFloatTensor_data(inputImages);
  gradOutput_data = THFloatTensor_data(gradOutput);
  grids_data = THFloatTensor_data(grids);
  gradGrids_data = THFloatTensor_data(gradGrids);
  gradInputImages_data = THFloatTensor_data(gradInputImages);

  int b, yOut, xOut;

  for(b=0; b < batchsize; b++)
  {
    #pragma omp parallel for
    for(xOut=0; xOut < gradOutput_X; xOut++)
    {
      for(yOut=0; yOut < gradOutput_Y; yOut++)
      {
        //read the grid
        real xf = grids_data[b*grids_strideBatch + yOut*grids_stride_Y + xOut*grids_stride_X];
        real yf = grids_data[b*grids_strideBatch + yOut*grids_stride_Y + xOut*grids_stride_X + grids_stride_C];


        // get the weights for interpolation
        int yInLowLow, xInLowLow;
        real yWeightLowLow, xWeightLowLow;

        real xcoord = (xf + 1) * (inputImages_X - 1) / 2;
        xInLowLow = floor(xcoord);
        xWeightLowLow = 1 - (xcoord - xInLowLow);

        real ycoord = (yf + 1) * (inputImages_Y - 1) / 2;
        yInLowLow = floor(ycoord);
        yWeightLowLow = 1 - (ycoord - yInLowLow);

        bool xBeyondLow = xInLowLow < 0;
        bool yBeyondLow = yInLowLow < 0;
        bool xBeyondHigh = xInLowLow+1 > inputImages_X-1;
        bool yBeyondHigh = yInLowLow+1 > inputImages_Y-1;

        ///////////////  using  non zero border condition

        if (!zero_boundary_bool) {
            if (xBeyondLow)
                xInLowLow = 0;
            if (xBeyondHigh)
                xInLowLow = inputImages_X-2;
            if (yBeyondLow)
                yInLowLow = 0;
            if (yBeyondHigh)
                yInLowLow = inputImages_Y-2;
         }



        const int inLowLowAddress = inputImages_strideBatch * b + inputImages_stride_Y * yInLowLow + inputImages_stride_X * xInLowLow;
        const int inLowHighAddress = inLowLowAddress + inputImages_stride_Y;
        const int inHighLowAddress = inLowLowAddress + inputImages_stride_X;
        const int inHighHighAddress = inHighLowAddress + inputImages_stride_Y;

        const int gradInputImagesLowLowAddress = gradInputImages_strideBatch * b + gradInputImages_stride_Y * yInLowLow + gradInputImages_stride_X * xInLowLow;
        const int gradInputImagesLowHighAddress = gradInputImagesLowLowAddress + gradInputImages_stride_Y;
        const int gradInputImagesHighLowAddress = gradInputImagesLowLowAddress + gradInputImages_stride_X;
        const int gradInputImagesHighHighAddress = gradInputImagesHighLowAddress + gradInputImages_stride_Y;

        const int gradOutputAddress = gradOutput_strideBatch * b + gradOutput_stride_Y * yOut + gradOutput_stride_X * xOut;

        real lowLowDotProduct = 0;
        real lowHighDotProduct = 0;
        real highLowDotProduct = 0;
        real highHighDotProduct = 0;

        real v=0;
        real inLowLow=0;
        real inLowHigh=0;
        real inHighLow=0;
        real inHighHigh=0;

        int t;


        for(t=0; t<inputImages_C; t++)
        {
           real gradOutValue = gradOutput_data[gradOutputAddress + t*gradOutput_stride_C];
           if (!zero_boundary_bool || (! (xBeyondLow || yBeyondLow || xBeyondHigh || yBeyondHigh))){
              real inLowLow = inputImages_data[inLowLowAddress + t*inputImages_stride_C];
              lowLowDotProduct += inLowLow * gradOutValue;
              if(!onlyGrid) gradInputImages_data[gradInputImagesLowLowAddress + t*gradInputImages_stride_C] += xWeightLowLow * yWeightLowLow * gradOutValue;

              real inLowHigh = inputImages_data[inLowHighAddress + t*inputImages_stride_C];
              lowHighDotProduct += inLowHigh * gradOutValue;
              if(!onlyGrid) gradInputImages_data[gradInputImagesLowHighAddress + t*gradInputImages_stride_C] += xWeightLowLow * (1-yWeightLowLow) * gradOutValue; // CHECK: CORRECT?

              real inHighLow = inputImages_data[inHighLowAddress + t*inputImages_stride_C];
              highLowDotProduct += inHighLow * gradOutValue;
              if(!onlyGrid) gradInputImages_data[gradInputImagesHighLowAddress + t*gradInputImages_stride_C] += (1-xWeightLowLow) * yWeightLowLow * gradOutValue; // CHECK: CORRECT?

              real inHighHigh = inputImages_data[inHighHighAddress + t*inputImages_stride_C];
              highHighDotProduct += inHighHigh * gradOutValue;
              if(!onlyGrid) gradInputImages_data[gradInputImagesHighHighAddress + t*gradInputImages_stride_C] += (1 - xWeightLowLow) * (1 - yWeightLowLow) * gradOutValue;
        }
        }
	xf = - yWeightLowLow * lowLowDotProduct + yWeightLowLow * highLowDotProduct
	  - (1-yWeightLowLow) * lowHighDotProduct + (1-yWeightLowLow) * highHighDotProduct;

        yf = - xWeightLowLow * lowLowDotProduct + xWeightLowLow * lowHighDotProduct
	  - (1-xWeightLowLow) * highLowDotProduct + (1-xWeightLowLow) * highHighDotProduct;

        gradGrids_data[b*gradGrids_strideBatch + yOut*gradGrids_stride_Y + xOut*gradGrids_stride_X] = xf * (inputImages_X-1) / 2;
        gradGrids_data[b*gradGrids_strideBatch + yOut*gradGrids_stride_Y + xOut*gradGrids_stride_X + gradGrids_stride_C] = yf * (inputImages_Y-1) / 2;

      }
    }
  }

  return 1;
}

int BilinearSamplerBXYZC_updateGradInput_3D(THFloatTensor *inputImages, THFloatTensor *grids, THFloatTensor *gradInputImages,
					   THFloatTensor *gradGrids, THFloatTensor *gradOutput, int zero_boundary)
{
  bool onlyGrid=false;
  bool zero_boundary_bool = zero_boundary == 1;

  int batchsize = THFloatTensor_size(inputImages,0);
  int inputImages_X = THFloatTensor_size(inputImages,1);
  int inputImages_Y = THFloatTensor_size(inputImages,2);
  int inputImages_Z = THFloatTensor_size(inputImages,3);
  int gradOutput_X = THFloatTensor_size(gradOutput,1);
  int gradOutput_Y = THFloatTensor_size(gradOutput,2);
  int gradOutput_Z = THFloatTensor_size(gradOutput,3);
  int inputImages_C = THFloatTensor_size(inputImages,4);

  int gradOutput_strideBatch = THFloatTensor_stride(gradOutput,0);
  int gradOutput_stride_X = THFloatTensor_stride(gradOutput,1);
  int gradOutput_stride_Y = THFloatTensor_stride(gradOutput,2);
  int gradOutput_stride_Z = THFloatTensor_stride(gradOutput,3);

  int inputImages_strideBatch = THFloatTensor_stride(inputImages,0);
  int inputImages_stride_X = THFloatTensor_stride(inputImages,1);
  int inputImages_stride_Y = THFloatTensor_stride(inputImages,2);
  int inputImages_stride_Z = THFloatTensor_stride(inputImages,3);

  int gradInputImages_strideBatch = THFloatTensor_stride(gradInputImages,0);
  int gradInputImages_stride_X = THFloatTensor_stride(gradInputImages,1);
  int gradInputImages_stride_Y = THFloatTensor_stride(gradInputImages,2);
  int gradInputImages_stride_Z = THFloatTensor_stride(gradInputImages,3);

  int grids_strideBatch = THFloatTensor_stride(grids,0);
  int grids_stride_X = THFloatTensor_stride(grids,1);
  int grids_stride_Y = THFloatTensor_stride(grids,2);
  int grids_stride_Z = THFloatTensor_stride(grids,3);

  int gradGrids_strideBatch = THFloatTensor_stride(gradGrids,0);
  int gradGrids_stride_X = THFloatTensor_stride(gradGrids,1);
  int gradGrids_stride_Y = THFloatTensor_stride(gradGrids,2);
  int gradGrids_stride_Z = THFloatTensor_stride(gradGrids,3);

  real *inputImages_data, *gradOutput_data, *grids_data, *gradGrids_data, *gradInputImages_data;
  inputImages_data = THFloatTensor_data(inputImages);
  gradOutput_data = THFloatTensor_data(gradOutput);
  grids_data = THFloatTensor_data(grids);
  gradGrids_data = THFloatTensor_data(gradGrids);
  gradInputImages_data = THFloatTensor_data(gradInputImages);

  int b, zOut, yOut, xOut;

  for(b=0; b < batchsize; b++)
  {
    #pragma omp parallel for
    for(xOut=0; xOut < gradOutput_X; xOut++)
    {
      for(yOut=0; yOut < gradOutput_Y; yOut++)
      {
	for(zOut=0; zOut < gradOutput_Z; zOut++)
	  {
	    //read the grid
	    real xf = grids_data[b*grids_strideBatch + zOut*grids_stride_Z + yOut*grids_stride_Y + xOut*grids_stride_X];
	    real yf = grids_data[b*grids_strideBatch + zOut*grids_stride_Z + yOut*grids_stride_Y + xOut*grids_stride_X + 1];
	    real zf = grids_data[b*grids_strideBatch + zOut*grids_stride_Z + yOut*grids_stride_Y + xOut*grids_stride_X + 2];

	    // get the weights for interpolation
	    int zInLowLowLow, yInLowLowLow, xInLowLowLow;
	    real zWeightLowLowLow, yWeightLowLowLow, xWeightLowLowLow;

	    real xcoord = (xf + 1) * (inputImages_X - 1) / 2;
	    xInLowLowLow = floor(xcoord);
	    xWeightLowLowLow = 1 - (xcoord - xInLowLowLow);

	    real ycoord = (yf + 1) * (inputImages_Y - 1) / 2;
	    yInLowLowLow = floor(ycoord);
	    yWeightLowLowLow = 1 - (ycoord - yInLowLowLow);

	    real zcoord = (zf + 1) * (inputImages_Z - 1) / 2;
	    zInLowLowLow = floor(zcoord);
	    zWeightLowLowLow = 1 - (zcoord - zInLowLowLow);



	    bool xBeyondLow = xInLowLowLow < 0;
        bool yBeyondLow = yInLowLowLow < 0;
        bool zBeyondLow = zInLowLowLow < 0;
        bool xBeyondHigh = xInLowLowLow+1 > inputImages_X-1;
        bool yBeyondHigh = yInLowLowLow+1 > inputImages_Y-1;
        bool zBeyondHigh = zInLowLowLow+1 > inputImages_Z-1;

        ///////////////  using  non zero border condition

        if (!zero_boundary_bool) {
            if (xBeyondLow)
                xInLowLowLow = 0;
            if (xBeyondHigh)
                xInLowLowLow = inputImages_X-2;
            if (yBeyondLow)
                yInLowLowLow = 0;
            if (yBeyondHigh)
                yInLowLowLow = inputImages_Y-2;
            if (zBeyondLow)
                zInLowLowLow = 0;
            if (zBeyondHigh)
                zInLowLowLow = inputImages_Z-2;
         }







	    const int inLowLowLowAddress = inputImages_strideBatch * b + inputImages_stride_Z * zInLowLowLow +
	      inputImages_stride_Y * yInLowLowLow + inputImages_stride_X * xInLowLowLow;
	    const int inLowLowHighAddress = inLowLowLowAddress + inputImages_stride_Z;
	    const int inLowHighLowAddress = inLowLowLowAddress + inputImages_stride_Y;
	    const int inLowHighHighAddress = inLowLowLowAddress + inputImages_stride_Y + inputImages_stride_Z;
	    const int inHighLowLowAddress = inLowLowLowAddress + inputImages_stride_X;
	    const int inHighLowHighAddress = inHighLowLowAddress + inputImages_stride_Z;
	    const int inHighHighLowAddress = inHighLowLowAddress + inputImages_stride_Y;
	    const int inHighHighHighAddress = inHighLowLowAddress + inputImages_stride_Y + inputImages_stride_Z;

	    const int gradInputImagesLowLowLowAddress = gradInputImages_strideBatch * b + gradInputImages_stride_Z * zInLowLowLow +
	      gradInputImages_stride_Y * yInLowLowLow + gradInputImages_stride_X * xInLowLowLow;
	    const int gradInputImagesLowLowHighAddress = gradInputImagesLowLowLowAddress + gradInputImages_stride_Z;
	    const int gradInputImagesLowHighLowAddress = gradInputImagesLowLowLowAddress + gradInputImages_stride_Y;
	    const int gradInputImagesLowHighHighAddress = gradInputImagesLowLowLowAddress + gradInputImages_stride_Y + gradInputImages_stride_Z;
	    const int gradInputImagesHighLowLowAddress = gradInputImagesLowLowLowAddress + gradInputImages_stride_X;
	    const int gradInputImagesHighLowHighAddress = gradInputImagesHighLowLowAddress + gradInputImages_stride_Z;
	    const int gradInputImagesHighHighLowAddress = gradInputImagesHighLowLowAddress + gradInputImages_stride_Y;
	    const int gradInputImagesHighHighHighAddress = gradInputImagesHighLowLowAddress + gradInputImages_stride_Y + gradInputImages_stride_Z;

	    const int gradOutputAddress = gradOutput_strideBatch * b + gradOutput_stride_Z * zOut + gradOutput_stride_Y * yOut + gradOutput_stride_X * xOut;

	    real lowLowLowDotProduct = 0;
	    real lowLowHighDotProduct = 0;
	    real lowHighLowDotProduct = 0;
	    real lowHighHighDotProduct = 0;
	    real highLowLowDotProduct = 0;
	    real highLowHighDotProduct = 0;
	    real highHighLowDotProduct = 0;
	    real highHighHighDotProduct = 0;

	    real v=0;
	    real inLowLowLow=0;
	    real inLowLowHigh=0;
	    real inLowHighLow=0;
	    real inLowHighHigh=0;
	    real inHighLowLow=0;
	    real inHighLowHigh=0;
	    real inHighHighLow=0;
	    real inHighHighHigh=0;



	    int t;

	    for(t=0; t<inputImages_C; t++)
	      {
		    real gradOutValue = gradOutput_data[gradOutputAddress + t];
		    if (!zero_boundary_bool || (! (xBeyondLow || yBeyondLow || xBeyondHigh || yBeyondHigh || zBeyondLow || zBeyondHigh))){
                real inLowLowLow = inputImages_data[inLowLowLowAddress + t];
                lowLowLowDotProduct += inLowLowLow * gradOutValue;
                if(!onlyGrid) gradInputImages_data[gradInputImagesLowLowLowAddress + t] += xWeightLowLowLow * yWeightLowLowLow * zWeightLowLowLow * gradOutValue;

                real inLowLowHigh = inputImages_data[inLowLowHighAddress + t];
                lowLowHighDotProduct += inLowLowHigh * gradOutValue;
                if(!onlyGrid) gradInputImages_data[gradInputImagesLowLowHighAddress + t] += xWeightLowLowLow * yWeightLowLowLow * (1-zWeightLowLowLow) * gradOutValue; // CHECK: CORRECT?

                real inLowHighLow = inputImages_data[inLowHighLowAddress + t];
                lowHighLowDotProduct += inLowHighLow * gradOutValue;
                if(!onlyGrid) gradInputImages_data[gradInputImagesLowHighLowAddress + t] += xWeightLowLowLow * (1-yWeightLowLowLow) * zWeightLowLowLow * gradOutValue; // CHECK: CORRECT?

                real inLowHighHigh = inputImages_data[inLowHighHighAddress + t];
                lowHighHighDotProduct += inLowHighHigh * gradOutValue;
                if(!onlyGrid) gradInputImages_data[gradInputImagesLowHighHighAddress + t] += xWeightLowLowLow * (1 - yWeightLowLowLow) * (1-zWeightLowLowLow) * gradOutValue;

                real inHighLowLow = inputImages_data[inHighLowLowAddress + t];
                highLowLowDotProduct += inHighLowLow * gradOutValue;
                if(!onlyGrid) gradInputImages_data[gradInputImagesHighLowLowAddress + t] += (1-xWeightLowLowLow) * yWeightLowLowLow * zWeightLowLowLow * gradOutValue;

                real inHighLowHigh = inputImages_data[inHighLowHighAddress + t];
                highLowHighDotProduct += inHighLowHigh * gradOutValue;
                if(!onlyGrid) gradInputImages_data[gradInputImagesHighLowHighAddress + t] += (1-xWeightLowLowLow) * yWeightLowLowLow * (1-zWeightLowLowLow) * gradOutValue; // CHECK: CORRECT?

                real inHighHighLow = inputImages_data[inHighHighLowAddress + t];
                highHighLowDotProduct += inHighHighLow * gradOutValue;
                if(!onlyGrid) gradInputImages_data[gradInputImagesHighHighLowAddress + t] += (1-xWeightLowLowLow) * (1-yWeightLowLowLow) * zWeightLowLowLow * gradOutValue; // CHECK: CORRECT?

                real inHighHighHigh = inputImages_data[inHighHighHighAddress + t];
                highHighHighDotProduct += inHighHighHigh * gradOutValue;
                if(!onlyGrid) gradInputImages_data[gradInputImagesHighHighHighAddress + t] += (1-xWeightLowLowLow) * (1 - yWeightLowLowLow) * (1-zWeightLowLowLow) * gradOutValue;
              }
          }


	    // CHECK: CORRECT?

	    xf = - yWeightLowLowLow * zWeightLowLowLow * lowLowLowDotProduct + yWeightLowLowLow * zWeightLowLowLow * highLowLowDotProduct
	      - yWeightLowLowLow * (1-zWeightLowLowLow) * lowLowHighDotProduct + yWeightLowLowLow * (1-zWeightLowLowLow) * highLowHighDotProduct
	      - (1-yWeightLowLowLow) * zWeightLowLowLow * lowHighLowDotProduct + (1-yWeightLowLowLow) * zWeightLowLowLow * highHighLowDotProduct
	      - (1-yWeightLowLowLow) * (1-zWeightLowLowLow) * lowHighHighDotProduct + (1-yWeightLowLowLow) * (1-zWeightLowLowLow) * highHighHighDotProduct;

	    yf = - xWeightLowLowLow * zWeightLowLowLow * lowLowLowDotProduct + xWeightLowLowLow * zWeightLowLowLow * lowHighLowDotProduct
	      - xWeightLowLowLow * (1-zWeightLowLowLow) * lowLowHighDotProduct + xWeightLowLowLow * (1-zWeightLowLowLow) * lowHighHighDotProduct
	      - (1-xWeightLowLowLow) * zWeightLowLowLow * highLowLowDotProduct + (1-xWeightLowLowLow) * zWeightLowLowLow * highHighLowDotProduct
	      - (1-xWeightLowLowLow) * (1-zWeightLowLowLow) * highLowHighDotProduct + (1-xWeightLowLowLow) * (1-zWeightLowLowLow) * highHighHighDotProduct;

	    zf = - xWeightLowLowLow * yWeightLowLowLow * lowLowLowDotProduct + xWeightLowLowLow * yWeightLowLowLow * lowLowHighDotProduct
	      - (1-xWeightLowLowLow) * yWeightLowLowLow * highLowLowDotProduct + (1-xWeightLowLowLow) * yWeightLowLowLow * highLowHighDotProduct
	      - xWeightLowLowLow * (1-yWeightLowLowLow) * lowHighLowDotProduct + xWeightLowLowLow * (1-yWeightLowLowLow) * lowHighHighDotProduct
	      - (1-xWeightLowLowLow) * (1-yWeightLowLowLow) * highHighLowDotProduct + (1-xWeightLowLowLow) * (1-yWeightLowLowLow) * highHighHighDotProduct;

	    gradGrids_data[b*gradGrids_strideBatch + zOut*gradGrids_stride_Z + yOut*gradGrids_stride_Y + xOut*gradGrids_stride_X] = xf * (inputImages_X-1) / 2;
	    gradGrids_data[b*gradGrids_strideBatch + zOut*gradGrids_stride_Z + yOut*gradGrids_stride_Y + xOut*gradGrids_stride_X + 1] = yf * (inputImages_Y-1) / 2;
	    gradGrids_data[b*gradGrids_strideBatch + zOut*gradGrids_stride_Z + yOut*gradGrids_stride_Y + xOut*gradGrids_stride_X + 2] = zf * (inputImages_Z-1) / 2;

	  }
      }
    }
  }

  return 1;
}

int BilinearSamplerBCXYZ_updateGradInput_3D(THFloatTensor *inputImages, THFloatTensor *grids, THFloatTensor *gradInputImages,
					   THFloatTensor *gradGrids, THFloatTensor *gradOutput, int zero_boundary)
{
  bool onlyGrid=false;
  bool zero_boundary_bool = zero_boundary == 1;

  int batchsize = THFloatTensor_size(inputImages,0);
  int inputImages_X = THFloatTensor_size(inputImages,2);
  int inputImages_Y = THFloatTensor_size(inputImages,3);
  int inputImages_Z = THFloatTensor_size(inputImages,4);
  int gradOutput_X = THFloatTensor_size(gradOutput,2);
  int gradOutput_Y = THFloatTensor_size(gradOutput,3);
  int gradOutput_Z = THFloatTensor_size(gradOutput,4);
  int inputImages_C = THFloatTensor_size(inputImages,1);

  int gradOutput_strideBatch = THFloatTensor_stride(gradOutput,0);
  int gradOutput_stride_X = THFloatTensor_stride(gradOutput,2);
  int gradOutput_stride_Y = THFloatTensor_stride(gradOutput,3);
  int gradOutput_stride_Z = THFloatTensor_stride(gradOutput,4);
  int gradOutput_stride_C = THFloatTensor_stride(gradOutput,1);

  int inputImages_strideBatch = THFloatTensor_stride(inputImages,0);
  int inputImages_stride_X = THFloatTensor_stride(inputImages,2);
  int inputImages_stride_Y = THFloatTensor_stride(inputImages,3);
  int inputImages_stride_Z = THFloatTensor_stride(inputImages,4);
  int inputImages_stride_C = THFloatTensor_stride(inputImages,1);

  int gradInputImages_strideBatch = THFloatTensor_stride(gradInputImages,0);
  int gradInputImages_stride_X = THFloatTensor_stride(gradInputImages,2);
  int gradInputImages_stride_Y = THFloatTensor_stride(gradInputImages,3);
  int gradInputImages_stride_Z = THFloatTensor_stride(gradInputImages,4);
  int gradInputImages_stride_C = THFloatTensor_stride(gradInputImages,1);

  int grids_strideBatch = THFloatTensor_stride(grids,0);
  int grids_stride_X = THFloatTensor_stride(grids,2);
  int grids_stride_Y = THFloatTensor_stride(grids,3);
  int grids_stride_Z = THFloatTensor_stride(grids,4);
  int grids_stride_C = THFloatTensor_stride(grids,1);

  int gradGrids_strideBatch = THFloatTensor_stride(gradGrids,0);
  int gradGrids_stride_X = THFloatTensor_stride(gradGrids,2);
  int gradGrids_stride_Y = THFloatTensor_stride(gradGrids,3);
  int gradGrids_stride_Z = THFloatTensor_stride(gradGrids,4);
  int gradGrids_stride_C = THFloatTensor_stride(gradGrids,1);

  real *inputImages_data, *gradOutput_data, *grids_data, *gradGrids_data, *gradInputImages_data;
  inputImages_data = THFloatTensor_data(inputImages);
  gradOutput_data = THFloatTensor_data(gradOutput);
  grids_data = THFloatTensor_data(grids);
  gradGrids_data = THFloatTensor_data(gradGrids);
  gradInputImages_data = THFloatTensor_data(gradInputImages);

  int b, zOut, yOut, xOut;

  for(b=0; b < batchsize; b++)
  {
    #pragma omp parallel for
    for(xOut=0; xOut < gradOutput_X; xOut++)
    {
      for(yOut=0; yOut < gradOutput_Y; yOut++)
      {
	for(zOut=0; zOut < gradOutput_Z; zOut++)
	  {
	    //read the grid
	    real xf = grids_data[b*grids_strideBatch + zOut*grids_stride_Z + yOut*grids_stride_Y + xOut*grids_stride_X];
	    real yf = grids_data[b*grids_strideBatch + zOut*grids_stride_Z + yOut*grids_stride_Y + xOut*grids_stride_X + grids_stride_C];
	    real zf = grids_data[b*grids_strideBatch + zOut*grids_stride_Z + yOut*grids_stride_Y + xOut*grids_stride_X + 2*grids_stride_C];

	    // get the weights for interpolation
	    int zInLowLowLow, yInLowLowLow, xInLowLowLow;
	    real zWeightLowLowLow, yWeightLowLowLow, xWeightLowLowLow;

	    real xcoord = (xf + 1) * (inputImages_X - 1) / 2;
	    xInLowLowLow = floor(xcoord);
	    xWeightLowLowLow = 1 - (xcoord - xInLowLowLow);

	    real ycoord = (yf + 1) * (inputImages_Y - 1) / 2;
	    yInLowLowLow = floor(ycoord);
	    yWeightLowLowLow = 1 - (ycoord - yInLowLowLow);

	    real zcoord = (zf + 1) * (inputImages_Z - 1) / 2;
	    zInLowLowLow = floor(zcoord);
	    zWeightLowLowLow = 1 - (zcoord - zInLowLowLow);


	    bool xBeyondLow = xInLowLowLow < 0;
        bool yBeyondLow = yInLowLowLow < 0;
        bool zBeyondLow = zInLowLowLow < 0;
        bool xBeyondHigh = xInLowLowLow+1 > inputImages_X-1;
        bool yBeyondHigh = yInLowLowLow+1 > inputImages_Y-1;
        bool zBeyondHigh = zInLowLowLow+1 > inputImages_Z-1;

        ///////////////  using  non zero border condition

        if (!zero_boundary_bool) {
            if (xBeyondLow)
                xInLowLowLow = 0;
            if (xBeyondHigh)
                xInLowLowLow = inputImages_X-2;
            if (yBeyondLow)
                yInLowLowLow = 0;
            if (yBeyondHigh)
                yInLowLowLow = inputImages_Y-2;
            if (zBeyondLow)
                zInLowLowLow = 0;
            if (zBeyondHigh)
                zInLowLowLow = inputImages_Z-2;
         }




	    const int inLowLowLowAddress = inputImages_strideBatch * b + inputImages_stride_Z * zInLowLowLow +
	      inputImages_stride_Y * yInLowLowLow + inputImages_stride_X * xInLowLowLow;
	    const int inLowLowHighAddress = inLowLowLowAddress + inputImages_stride_Z;
	    const int inLowHighLowAddress = inLowLowLowAddress + inputImages_stride_Y;
	    const int inLowHighHighAddress = inLowLowLowAddress + inputImages_stride_Y + inputImages_stride_Z;
	    const int inHighLowLowAddress = inLowLowLowAddress + inputImages_stride_X;
	    const int inHighLowHighAddress = inHighLowLowAddress + inputImages_stride_Z;
	    const int inHighHighLowAddress = inHighLowLowAddress + inputImages_stride_Y;
	    const int inHighHighHighAddress = inHighLowLowAddress + inputImages_stride_Y + inputImages_stride_Z;

	    const int gradInputImagesLowLowLowAddress = gradInputImages_strideBatch * b + gradInputImages_stride_Z * zInLowLowLow +
	      gradInputImages_stride_Y * yInLowLowLow + gradInputImages_stride_X * xInLowLowLow;
	    const int gradInputImagesLowLowHighAddress = gradInputImagesLowLowLowAddress + gradInputImages_stride_Z;
	    const int gradInputImagesLowHighLowAddress = gradInputImagesLowLowLowAddress + gradInputImages_stride_Y;
	    const int gradInputImagesLowHighHighAddress = gradInputImagesLowLowLowAddress + gradInputImages_stride_Y + gradInputImages_stride_Z;
	    const int gradInputImagesHighLowLowAddress = gradInputImagesLowLowLowAddress + gradInputImages_stride_X;
	    const int gradInputImagesHighLowHighAddress = gradInputImagesHighLowLowAddress + gradInputImages_stride_Z;
	    const int gradInputImagesHighHighLowAddress = gradInputImagesHighLowLowAddress + gradInputImages_stride_Y;
	    const int gradInputImagesHighHighHighAddress = gradInputImagesHighLowLowAddress + gradInputImages_stride_Y + gradInputImages_stride_Z;

	    const int gradOutputAddress = gradOutput_strideBatch * b + gradOutput_stride_Z * zOut + gradOutput_stride_Y * yOut + gradOutput_stride_X * xOut;

	    real lowLowLowDotProduct = 0;
	    real lowLowHighDotProduct = 0;
	    real lowHighLowDotProduct = 0;
	    real lowHighHighDotProduct = 0;
	    real highLowLowDotProduct = 0;
	    real highLowHighDotProduct = 0;
	    real highHighLowDotProduct = 0;
	    real highHighHighDotProduct = 0;

	    real v=0;
	    real inLowLowLow=0;
	    real inLowLowHigh=0;
	    real inLowHighLow=0;
	    real inLowHighHigh=0;
	    real inHighLowLow=0;
	    real inHighLowHigh=0;
	    real inHighHighLow=0;
	    real inHighHighHigh=0;



	    int t;

       for(t=0; t<inputImages_C; t++)
       {
		    real gradOutValue = gradOutput_data[gradOutputAddress + t*gradOutput_stride_C];
		   if (!zero_boundary_bool || (! (xBeyondLow || yBeyondLow || xBeyondHigh || yBeyondHigh || zBeyondLow || zBeyondHigh))){
		    real inLowLowLow = inputImages_data[inLowLowLowAddress + t*inputImages_stride_C];
		    lowLowLowDotProduct += inLowLowLow * gradOutValue;
		    if(!onlyGrid) gradInputImages_data[gradInputImagesLowLowLowAddress + t*gradInputImages_stride_C] += xWeightLowLowLow * yWeightLowLowLow * zWeightLowLowLow * gradOutValue;

		    real inLowLowHigh = inputImages_data[inLowLowHighAddress + t*inputImages_stride_C];
		    lowLowHighDotProduct += inLowLowHigh * gradOutValue;
		    if(!onlyGrid) gradInputImages_data[gradInputImagesLowLowHighAddress + t*gradInputImages_stride_C] += xWeightLowLowLow * yWeightLowLowLow * (1-zWeightLowLowLow) * gradOutValue; // CHECK: CORRECT?

		    real inLowHighLow = inputImages_data[inLowHighLowAddress + t*inputImages_stride_C];
		    lowHighLowDotProduct += inLowHighLow * gradOutValue;
		    if(!onlyGrid) gradInputImages_data[gradInputImagesLowHighLowAddress + t*gradInputImages_stride_C] += xWeightLowLowLow * (1-yWeightLowLowLow) * zWeightLowLowLow * gradOutValue; // CHECK: CORRECT?

		    real inLowHighHigh = inputImages_data[inLowHighHighAddress + t*inputImages_stride_C];
		    lowHighHighDotProduct += inLowHighHigh * gradOutValue;
		    if(!onlyGrid) gradInputImages_data[gradInputImagesLowHighHighAddress + t*gradInputImages_stride_C] += xWeightLowLowLow * (1 - yWeightLowLowLow) * (1-zWeightLowLowLow) * gradOutValue;

		    real inHighLowLow = inputImages_data[inHighLowLowAddress + t*inputImages_stride_C];
		    highLowLowDotProduct += inHighLowLow * gradOutValue;
		    if(!onlyGrid) gradInputImages_data[gradInputImagesHighLowLowAddress + t*gradInputImages_stride_C] += (1-xWeightLowLowLow) * yWeightLowLowLow * zWeightLowLowLow * gradOutValue;

		    real inHighLowHigh = inputImages_data[inHighLowHighAddress + t*inputImages_stride_C];
		    highLowHighDotProduct += inHighLowHigh * gradOutValue;
		    if(!onlyGrid) gradInputImages_data[gradInputImagesHighLowHighAddress + t*gradInputImages_stride_C] += (1-xWeightLowLowLow) * yWeightLowLowLow * (1-zWeightLowLowLow) * gradOutValue; // CHECK: CORRECT?

		    real inHighHighLow = inputImages_data[inHighHighLowAddress + t*inputImages_stride_C];
		    highHighLowDotProduct += inHighHighLow * gradOutValue;
		    if(!onlyGrid) gradInputImages_data[gradInputImagesHighHighLowAddress + t*gradInputImages_stride_C] += (1-xWeightLowLowLow) * (1-yWeightLowLowLow) * zWeightLowLowLow * gradOutValue; // CHECK: CORRECT?

		    real inHighHighHigh = inputImages_data[inHighHighHighAddress + t*inputImages_stride_C];
		    highHighHighDotProduct += inHighHighHigh * gradOutValue;
		    if(!onlyGrid) gradInputImages_data[gradInputImagesHighHighHighAddress + t*gradInputImages_stride_C] += (1-xWeightLowLowLow) * (1 - yWeightLowLowLow) * (1-zWeightLowLowLow) * gradOutValue;
	      }
	    }


	    // CHECK: CORRECT?

	    xf = - yWeightLowLowLow * zWeightLowLowLow * lowLowLowDotProduct + yWeightLowLowLow * zWeightLowLowLow * highLowLowDotProduct
	      - yWeightLowLowLow * (1-zWeightLowLowLow) * lowLowHighDotProduct + yWeightLowLowLow * (1-zWeightLowLowLow) * highLowHighDotProduct
	      - (1-yWeightLowLowLow) * zWeightLowLowLow * lowHighLowDotProduct + (1-yWeightLowLowLow) * zWeightLowLowLow * highHighLowDotProduct
	      - (1-yWeightLowLowLow) * (1-zWeightLowLowLow) * lowHighHighDotProduct + (1-yWeightLowLowLow) * (1-zWeightLowLowLow) * highHighHighDotProduct;

	    yf = - xWeightLowLowLow * zWeightLowLowLow * lowLowLowDotProduct + xWeightLowLowLow * zWeightLowLowLow * lowHighLowDotProduct
	      - xWeightLowLowLow * (1-zWeightLowLowLow) * lowLowHighDotProduct + xWeightLowLowLow * (1-zWeightLowLowLow) * lowHighHighDotProduct
	      - (1-xWeightLowLowLow) * zWeightLowLowLow * highLowLowDotProduct + (1-xWeightLowLowLow) * zWeightLowLowLow * highHighLowDotProduct
	      - (1-xWeightLowLowLow) * (1-zWeightLowLowLow) * highLowHighDotProduct + (1-xWeightLowLowLow) * (1-zWeightLowLowLow) * highHighHighDotProduct;

	    zf = - xWeightLowLowLow * yWeightLowLowLow * lowLowLowDotProduct + xWeightLowLowLow * yWeightLowLowLow * lowLowHighDotProduct
	      - (1-xWeightLowLowLow) * yWeightLowLowLow * highLowLowDotProduct + (1-xWeightLowLowLow) * yWeightLowLowLow * highLowHighDotProduct
	      - xWeightLowLowLow * (1-yWeightLowLowLow) * lowHighLowDotProduct + xWeightLowLowLow * (1-yWeightLowLowLow) * lowHighHighDotProduct
	      - (1-xWeightLowLowLow) * (1-yWeightLowLowLow) * highHighLowDotProduct + (1-xWeightLowLowLow) * (1-yWeightLowLowLow) * highHighHighDotProduct;

	    gradGrids_data[b*gradGrids_strideBatch + zOut*gradGrids_stride_Z + yOut*gradGrids_stride_Y + xOut*gradGrids_stride_X] = xf * (inputImages_X-1) / 2;
	    gradGrids_data[b*gradGrids_strideBatch + zOut*gradGrids_stride_Z + yOut*gradGrids_stride_Y + xOut*gradGrids_stride_X + gradGrids_stride_C] = yf * (inputImages_Y-1) / 2;
	    gradGrids_data[b*gradGrids_strideBatch + zOut*gradGrids_stride_Z + yOut*gradGrids_stride_Y + xOut*gradGrids_stride_X + 2*gradGrids_stride_C] = zf * (inputImages_Z-1) / 2;

	  }
      }
    }
  }

  return 1;
}


int BilinearSamplerBHWD_updateGradInput(THFloatTensor *inputImages, THFloatTensor *grids, THFloatTensor *gradInputImages,
					   THFloatTensor *gradGrids, THFloatTensor *gradOutput, int zero_boundary)
{
  bool onlyGrid=false;
  bool zero_boundary_bool = zero_boundary == 1;

  int batchsize = THFloatTensor_size(inputImages,0);
  int inputImages_height = THFloatTensor_size(inputImages,1);
  int inputImages_width = THFloatTensor_size(inputImages,2);
  int gradOutput_height = THFloatTensor_size(gradOutput,1);
  int gradOutput_width = THFloatTensor_size(gradOutput,2);
  int inputImages_channels = THFloatTensor_size(inputImages,3);

  int gradOutput_strideBatch = THFloatTensor_stride(gradOutput,0);
  int gradOutput_strideHeight = THFloatTensor_stride(gradOutput,1);
  int gradOutput_strideWidth = THFloatTensor_stride(gradOutput,2);

  int inputImages_strideBatch = THFloatTensor_stride(inputImages,0);
  int inputImages_strideHeight = THFloatTensor_stride(inputImages,1);
  int inputImages_strideWidth = THFloatTensor_stride(inputImages,2);

  int gradInputImages_strideBatch = THFloatTensor_stride(gradInputImages,0);
  int gradInputImages_strideHeight = THFloatTensor_stride(gradInputImages,1);
  int gradInputImages_strideWidth = THFloatTensor_stride(gradInputImages,2);

  int grids_strideBatch = THFloatTensor_stride(grids,0);
  int grids_strideHeight = THFloatTensor_stride(grids,1);
  int grids_strideWidth = THFloatTensor_stride(grids,2);

  int gradGrids_strideBatch = THFloatTensor_stride(gradGrids,0);
  int gradGrids_strideHeight = THFloatTensor_stride(gradGrids,1);
  int gradGrids_strideWidth = THFloatTensor_stride(gradGrids,2);

  real *inputImages_data, *gradOutput_data, *grids_data, *gradGrids_data, *gradInputImages_data;
  inputImages_data = THFloatTensor_data(inputImages);
  gradOutput_data = THFloatTensor_data(gradOutput);
  grids_data = THFloatTensor_data(grids);
  gradGrids_data = THFloatTensor_data(gradGrids);
  gradInputImages_data = THFloatTensor_data(gradInputImages);

  int b, yOut, xOut;

  for(b=0; b < batchsize; b++)
  {
    for(yOut=0; yOut < gradOutput_height; yOut++)
    {
      for(xOut=0; xOut < gradOutput_width; xOut++)
      {
        //read the grid
        real yf = grids_data[b*grids_strideBatch + yOut*grids_strideHeight + xOut*grids_strideWidth];
        real xf = grids_data[b*grids_strideBatch + yOut*grids_strideHeight + xOut*grids_strideWidth + 1];

        // get the weights for interpolation
        int yInTopLeft, xInTopLeft;
        real yWeightTopLeft, xWeightTopLeft;

        real xcoord = (xf + 1) * (inputImages_width - 1) / 2;
        xInTopLeft = floor(xcoord);
        xWeightTopLeft = 1 - (xcoord - xInTopLeft);

        real ycoord = (yf + 1) * (inputImages_height - 1) / 2;
        yInTopLeft = floor(ycoord);
        yWeightTopLeft = 1 - (ycoord - yInTopLeft);


        const int inTopLeftAddress = inputImages_strideBatch * b + inputImages_strideHeight * yInTopLeft + inputImages_strideWidth * xInTopLeft;
        const int inTopRightAddress = inTopLeftAddress + inputImages_strideWidth;
        const int inBottomLeftAddress = inTopLeftAddress + inputImages_strideHeight;
        const int inBottomRightAddress = inBottomLeftAddress + inputImages_strideWidth;

        const int gradInputImagesTopLeftAddress = gradInputImages_strideBatch * b + gradInputImages_strideHeight * yInTopLeft + gradInputImages_strideWidth * xInTopLeft;
        const int gradInputImagesTopRightAddress = gradInputImagesTopLeftAddress + gradInputImages_strideWidth;
        const int gradInputImagesBottomLeftAddress = gradInputImagesTopLeftAddress + gradInputImages_strideHeight;
        const int gradInputImagesBottomRightAddress = gradInputImagesBottomLeftAddress + gradInputImages_strideWidth;

        const int gradOutputAddress = gradOutput_strideBatch * b + gradOutput_strideHeight * yOut + gradOutput_strideWidth * xOut;

        real topLeftDotProduct = 0;
        real topRightDotProduct = 0;
        real bottomLeftDotProduct = 0;
        real bottomRightDotProduct = 0;

        real v=0;
        real inTopLeft=0;
        real inTopRight=0;
        real inBottomLeft=0;
        real inBottomRight=0;

        // we are careful with the boundaries
        bool topLeftIsIn = xInTopLeft >= 0 && xInTopLeft <= inputImages_width-1 && yInTopLeft >= 0 && yInTopLeft <= inputImages_height-1;
        bool topRightIsIn = xInTopLeft+1 >= 0 && xInTopLeft+1 <= inputImages_width-1 && yInTopLeft >= 0 && yInTopLeft <= inputImages_height-1;
        bool bottomLeftIsIn = xInTopLeft >= 0 && xInTopLeft <= inputImages_width-1 && yInTopLeft+1 >= 0 && yInTopLeft+1 <= inputImages_height-1;
        bool bottomRightIsIn = xInTopLeft+1 >= 0 && xInTopLeft+1 <= inputImages_width-1 && yInTopLeft+1 >= 0 && yInTopLeft+1 <= inputImages_height-1;

        int t;

        for(t=0; t<inputImages_channels; t++)
        {
           real gradOutValue = gradOutput_data[gradOutputAddress + t];
           if(topLeftIsIn)
           {
              real inTopLeft = inputImages_data[inTopLeftAddress + t];
              topLeftDotProduct += inTopLeft * gradOutValue;
              if(!onlyGrid) gradInputImages_data[gradInputImagesTopLeftAddress + t] += xWeightTopLeft * yWeightTopLeft * gradOutValue;
           }

           if(topRightIsIn)
           {
              real inTopRight = inputImages_data[inTopRightAddress + t];
              topRightDotProduct += inTopRight * gradOutValue;
              if(!onlyGrid) gradInputImages_data[gradInputImagesTopRightAddress + t] += (1 - xWeightTopLeft) * yWeightTopLeft * gradOutValue;
           }

           if(bottomLeftIsIn)
           {
              real inBottomLeft = inputImages_data[inBottomLeftAddress + t];
              bottomLeftDotProduct += inBottomLeft * gradOutValue;
              if(!onlyGrid) gradInputImages_data[gradInputImagesBottomLeftAddress + t] += xWeightTopLeft * (1 - yWeightTopLeft) * gradOutValue;
           }

           if(bottomRightIsIn)
           {
              real inBottomRight = inputImages_data[inBottomRightAddress + t];
              bottomRightDotProduct += inBottomRight * gradOutValue;
              if(!onlyGrid) gradInputImages_data[gradInputImagesBottomRightAddress + t] += (1 - xWeightTopLeft) * (1 - yWeightTopLeft) * gradOutValue;
           }
        }

        yf = - xWeightTopLeft * topLeftDotProduct + xWeightTopLeft * bottomLeftDotProduct - (1-xWeightTopLeft) * topRightDotProduct + (1-xWeightTopLeft) * bottomRightDotProduct;
        xf = - yWeightTopLeft * topLeftDotProduct + yWeightTopLeft * topRightDotProduct - (1-yWeightTopLeft) * bottomLeftDotProduct + (1-yWeightTopLeft) * bottomRightDotProduct;

        gradGrids_data[b*gradGrids_strideBatch + yOut*gradGrids_strideHeight + xOut*gradGrids_strideWidth] = yf * (inputImages_height-1) / 2;
        gradGrids_data[b*gradGrids_strideBatch + yOut*gradGrids_strideHeight + xOut*gradGrids_strideWidth + 1] = xf * (inputImages_width-1) / 2;

      }
    }
  }

  return 1;
}


int BilinearSamplerBXYZC_updateGradInput_ND(THFloatTensor *inputImages, THFloatTensor *grids, THFloatTensor *gradInputImages,
					   THFloatTensor *gradGrids, THFloatTensor *gradOutput, int ndim, int zero_boundary)
{
  switch( ndim )
    {
    case 1: return BilinearSamplerBXC_updateGradInput_1D( inputImages, grids, gradInputImages, gradGrids, gradOutput,zero_boundary ); break;
    case 2: return BilinearSamplerBXYC_updateGradInput_2D( inputImages, grids, gradInputImages, gradGrids, gradOutput,zero_boundary ); break;
    case 3: return BilinearSamplerBXYZC_updateGradInput_3D( inputImages, grids, gradInputImages, gradGrids, gradOutput,zero_boundary ); break;
    default: return -1;
    }
}

int BilinearSamplerBCXYZ_updateGradInput_ND(THFloatTensor *inputImages, THFloatTensor *grids, THFloatTensor *gradInputImages,
					   THFloatTensor *gradGrids, THFloatTensor *gradOutput, int ndim, int zero_boundary)
{
  switch( ndim )
    {
    case 1: return BilinearSamplerBCX_updateGradInput_1D( inputImages, grids, gradInputImages, gradGrids, gradOutput,zero_boundary ); break;
    case 2: return BilinearSamplerBCXY_updateGradInput_2D( inputImages, grids, gradInputImages, gradGrids, gradOutput,zero_boundary ); break;
    case 3: return BilinearSamplerBCXYZ_updateGradInput_3D( inputImages, grids, gradInputImages, gradGrids, gradOutput,zero_boundary ); break;
    default: return -1;
    }
}



<|MERGE_RESOLUTION|>--- conflicted
+++ resolved
@@ -2,13 +2,8 @@
 #include <omp.h>
 #endif
 
-<<<<<<< HEAD
 //#include <TH/TH.h>
 #include <TH/THTensor.h>
-=======
-#include <TH/TH.h>
-#include <THTensor.h>
->>>>>>> c917ed7c
 #include <stdbool.h>
 #include <stdio.h>
 
