--- conflicted
+++ resolved
@@ -39,17 +39,10 @@
     return f
 
 # load a bunch of images as source
-<<<<<<< HEAD
 I0,hdr,spacing0,_ = im_io.read_batch_to_nc_format(get_image_range(0,20))
 sz = np.array(I0.shape)
 # and a bunch of iq = torch.load('checkpoint_batch00000.pt')mages as target images
 I1,hdr,spacing1,_ = im_io.read_batch_to_nc_format(get_image_range(20,40))
-=======
-I0,hdr,spacing0,_ = im_io.read_batch_to_nc_format(get_image_range(0,30))
-sz = np.array(I0.shape)
-# and a bunch of images as target images
-I1,hdr,spacing1,_ = im_io.read_batch_to_nc_format(get_image_range(30,60))
->>>>>>> f38dd492
 
 assert( np.all(spacing0==spacing1) )
 
@@ -61,11 +54,7 @@
     reg.register_images(I0,I1,spacing0,
                     model_name='svf_scalar_momentum_map',
                     nr_of_iterations=25,
-<<<<<<< HEAD
-                    visualize_step=10,
-=======
                     visualize_step=None,
->>>>>>> f38dd492
                     map_low_res_factor=1.0,
                     rel_ftol=1e-6,
                     json_config_out_filename='testBatchNewerSmoother.json',
