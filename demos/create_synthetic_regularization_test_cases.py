--- conflicted
+++ resolved
@@ -30,7 +30,6 @@
 import pyreg.module_parameters as pars
 
 import torch
-from torch.autograd import Variable
 
 import numpy as np
 
@@ -424,13 +423,8 @@
 
 def add_texture(im_orig,texture_gaussian_smoothness=0.1,texture_magnitude=0.3):
 
-<<<<<<< HEAD
     # do this separately for each integer intensity level
     levels = np.unique((np.floor(im_orig)).astype('int'))
-=======
-    rand_noise_smoothed = s_r.smooth(AdaptVal(torch.from_numpy(rand_noise))).data.cpu().numpy()
-    rand_noise_smoothed /= 2*rand_noise_smoothed.max()
->>>>>>> bb048560
 
     im = np.zeros_like(im_orig)
 
@@ -444,7 +438,7 @@
         r_params['smoother']['gaussian_std'] = texture_gaussian_smoothness
         s_r = sf.SmootherFactory(sz[2::], spacing).create_smoother(r_params)
 
-        rand_noise_smoothed = s_r.smooth(AdaptVal(Variable(torch.from_numpy(rand_noise), requires_grad=False))).data.cpu().numpy()
+        rand_noise_smoothed = s_r.smooth(AdaptVal(torch.from_numpy(rand_noise))).data.cpu().numpy()
         rand_noise_smoothed /= rand_noise_smoothed.max()
         rand_noise_smoothed *= texture_magnitude
 
