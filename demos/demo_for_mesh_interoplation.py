import os
import sys

sys.path.insert(0,os.path.abspath('.'))
sys.path.insert(0,os.path.abspath('..'))
sys.path.insert(0,os.path.abspath('../pyreg'))
sys.path.insert(0,os.path.abspath('../pyreg/libraries'))

import numpy as np
import torch
import torch.nn.functional as F
import random
from pyreg.utils import apply_affine_transform_to_map_multiNC, get_inverse_affine_param, compute_warped_image_multiNC, \
    update_affine_param
import pyreg.simple_interface as SI
import pyreg.fileio as FIO

    
def setup_pair_register():
    """
    in this step, we do some stepup for mermaid
    :return:
    """
    register_param = {}
    si = SI.RegisterImagePair()
    register_param['si'] = si
    register_param['model0_name']= 'affine_map'
    register_param['model1_name']= 'svf_vector_momentum_map'

    return register_param


def read_source_and_moving_img(moving_path, target_path):
    """
    read img into numpy
    :return:
    """
    im_io = FIO.ImageIO()

    moving, hdrc0, spacing0, _ = im_io.read_to_nc_format(filename=moving_path, intensity_normalize=True, silent_mode=True)
    target, hdrc, spacing1, _ = im_io.read_to_nc_format(filename=target_path, intensity_normalize=True, silent_mode=True)

    return moving, target, spacing1, hdrc0

def register_pair_img(moving, target, spacing, register_param, hdrc0=None):
    si = register_param['si']
    model0_name = register_param['model0_name']
    model1_name = register_param['model1_name']

    si.set_initial_map(None)
    si.register_images(moving, target, spacing,
                            model_name=model0_name,
                            use_multi_scale=True,
                            rel_ftol=1e-7,
                            json_config_out_filename='cur_settings.json',
                            compute_inverse_map=True,
                            params='cur_settings.json')

    Ab = si.opt.optimizer.ssOpt.model.Ab
    affine_param = Ab.detach().cpu().numpy().reshape((4, 3))
    affine_param = np.transpose(affine_param)
    print(" the affine param is {}".format(affine_param))

    print("let's come to step 2 ")

    affine_map = si.opt.optimizer.ssOpt.get_map()
    si.opt = None
    si.set_initial_map(affine_map.detach())

    si.register_images(moving, target, spacing,
                            model_name=model1_name,
                            use_multi_scale=True,
                            rel_ftol=1e-7,
                            json_config_out_filename='output_settings_lbfgs.json',
                            compute_inverse_map=True,
                            params='cur_settings_lbfgs.json')

    warped_image = si.get_warped_image()
    inversed_map_svf = si.get_inverse_map().detach()
    inv_Ab = get_inverse_affine_param(Ab.detach())
    inv_Ab = update_affine_param(inv_Ab, inv_Ab)
    inversed_map = apply_affine_transform_to_map_multiNC(inv_Ab, inversed_map_svf)
    print(inversed_map.shape)

    return inversed_map, warped_image


def read_mesh_into_tensor():
    ##########  your code here ############33

    # example
    #  write a new function     read_mesh_into_tensor    B*3*N*1*1
    ##################    using randomized mesh for debugging   ###############################3
<<<<<<< HEAD
    mesh = torch.rand(1, 3, 200, 1, 1).cuda()
=======
    mesh = (torch.rand(76542, 3, 1, 1, 1) ).cuda()
>>>>>>> f2af7345

    return mesh

def do_points_interoplation(inversed_map, points, spacing):
    if isinstance(points, np.ndarray):
        points = torch.from_numpy(points)

    #points_wraped = compute_warped_image_multiNC(inversed_map, poipointsnts, spacing=spacing, spline_order=1, zero_boundary=True)
    points_wraped = F.grid_sample(inversed_map, points.permute([0, 2, 3, 4, 1]), mode='trilinear', padding_mode='zeros')
    return points_wraped


def main():
    moving_img_path = '/playpen-raid/zhenlinx/Data/OAI_segmentation/Nifti_6sets_rescaled/9002116_20050715_SAG_3D_DESS_RIGHT_10423916_image.nii.gz'
    target_img_path = '/playpen-raid/zhenlinx/Data/OAI_segmentation/Nifti_6sets_rescaled/9002116_20060804_SAG_3D_DESS_RIGHT_11269909_image.nii.gz'

    register_param = setup_pair_register()
    moving,target, spacing = read_source_and_moving_img(moving_img_path, target_img_path)
    inversed_map = register_pair_img(moving,target, spacing, register_param)
    mesh = read_mesh_into_tensor()
    interoplated_result = do_points_interoplation(inversed_map, mesh, spacing)


<<<<<<< HEAD
register_param = setup_pair_register()
moving,target, spacing = read_source_and_moving_img(moving_img_path, target_img_path)
inversed_map = register_pair_img(moving,target, spacing, register_param)
mesh = read_mesh_into_tensor()
interoplated_result = do_mesh_interoplation(inversed_map, mesh, spacing)
print(interoplated_result.shape)
=======
if __name__ == '__main__':
    main()
>>>>>>> f2af7345
<|MERGE_RESOLUTION|>--- conflicted
+++ resolved
@@ -5,7 +5,10 @@
 sys.path.insert(0,os.path.abspath('..'))
 sys.path.insert(0,os.path.abspath('../pyreg'))
 sys.path.insert(0,os.path.abspath('../pyreg/libraries'))
-
+import matplotlib as matplt
+from pyreg.config_parser import MATPLOTLIB_AGG
+if MATPLOTLIB_AGG:
+    matplt.use('Agg')
 import numpy as np
 import torch
 import torch.nn.functional as F
@@ -37,8 +40,8 @@
     """
     im_io = FIO.ImageIO()
 
-    moving, hdrc0, spacing0, _ = im_io.read_to_nc_format(filename=moving_path, intensity_normalize=True, silent_mode=True)
-    target, hdrc, spacing1, _ = im_io.read_to_nc_format(filename=target_path, intensity_normalize=True, silent_mode=True)
+    moving, hdrc0, spacing0, _ = im_io.read_to_nc_format(filename=moving_path, intensity_normalize=True)
+    target, hdrc, spacing1, _ = im_io.read_to_nc_format(filename=target_path, intensity_normalize=True)
 
     return moving, target, spacing1, hdrc0
 
@@ -91,11 +94,7 @@
     # example
     #  write a new function     read_mesh_into_tensor    B*3*N*1*1
     ##################    using randomized mesh for debugging   ###############################3
-<<<<<<< HEAD
     mesh = torch.rand(1, 3, 200, 1, 1).cuda()
-=======
-    mesh = (torch.rand(76542, 3, 1, 1, 1) ).cuda()
->>>>>>> f2af7345
 
     return mesh
 
@@ -113,20 +112,11 @@
     target_img_path = '/playpen-raid/zhenlinx/Data/OAI_segmentation/Nifti_6sets_rescaled/9002116_20060804_SAG_3D_DESS_RIGHT_11269909_image.nii.gz'
 
     register_param = setup_pair_register()
-    moving,target, spacing = read_source_and_moving_img(moving_img_path, target_img_path)
+    moving,target, spacing, _ = read_source_and_moving_img(moving_img_path, target_img_path)
     inversed_map = register_pair_img(moving,target, spacing, register_param)
     mesh = read_mesh_into_tensor()
     interoplated_result = do_points_interoplation(inversed_map, mesh, spacing)
 
 
-<<<<<<< HEAD
-register_param = setup_pair_register()
-moving,target, spacing = read_source_and_moving_img(moving_img_path, target_img_path)
-inversed_map = register_pair_img(moving,target, spacing, register_param)
-mesh = read_mesh_into_tensor()
-interoplated_result = do_mesh_interoplation(inversed_map, mesh, spacing)
-print(interoplated_result.shape)
-=======
 if __name__ == '__main__':
-    main()
->>>>>>> f2af7345
+    main()